--- conflicted
+++ resolved
@@ -227,13 +227,6 @@
             love.graphics.newQuad(176, 0, 16, 16, playerTileset:getDimensions())
         }
     }
-<<<<<<< HEAD
-    
-    npcSprite = love.graphics.newImage("sprites/npc.png")
-=======
-    playerQuads.swimming.left = playerQuads.swimming.down
-    playerQuads.swimming.right = playerQuads.swimming.down
->>>>>>> 5d91dad7
 
     -- Load audio
     quackSound = love.audio.newSource("audio/quack.wav", "static")
@@ -1255,12 +1248,8 @@
 
         -- Draw player
         love.graphics.setColor(1, 1, 1)
-<<<<<<< HEAD
+        local spriteSet = getPlayerSpriteSet()
         local currentQuad = playerQuads[player.lastVertical][player.moving and (player.walkFrame + 1) or 1]
-=======
-        local spriteSet = getPlayerSpriteSet()
-        local currentQuad = spriteSet[player.direction][player.moving and (player.walkFrame + 1) or 1]
->>>>>>> 5d91dad7
         local scaleX = (player.facing == "left") and -1 or 1
         local offsetX = (player.facing == "left") and player.size or 0
         love.graphics.draw(
@@ -1283,46 +1272,6 @@
     elseif gameState == "shop" then
         UISystem.drawShop(shopInventory, selectedShopItem, playerGold, inventory, itemRegistry, hasItem)
     elseif gameState == "questTurnIn" then
-        -- Draw game world in background
-        local camX = camera.x
-        local camY = camera.y
-
-        -- Draw the Tiled map
-        love.graphics.setColor(1, 1, 1)
-        map:draw(-camX, -camY)
-
-        -- Draw NPCs (only on current map)
-        for _, npc in ipairs(npcs) do
-            if npc.map == currentMap then
-                love.graphics.setColor(1, 1, 1)
-                love.graphics.draw(npc.spriteImage, npc.x - npc.size/2 - camX, npc.y - npc.size/2 - camY)
-            end
-        end
-
-        -- Draw player
-        love.graphics.setColor(1, 1, 1)
-        local spriteSet = getPlayerSpriteSet()
-        local currentQuad = spriteSet[player.direction][player.moving and (player.walkFrame + 1) or 1]
-        local scaleX = (player.facing == "left") and -1 or 1
-        local offsetX = (player.facing == "left") and player.size or 0
-        love.graphics.draw(
-            playerTileset,
-            currentQuad,
-            player.x - player.size/2 - camX + offsetX,
-            player.y - player.size/2 - camY - player.jumpHeight,
-            0,
-            scaleX,
-            1
-        )
-
-        -- Update game state references for UISystem
-        UISystem.setGameStateRefs({
-            inventory = inventory,
-            itemRegistry = itemRegistry,
-            questTurnInData = questTurnInData
-        })
-        UISystem.drawQuestTurnIn()
-    elseif gameState == "questOffer" then
         -- Draw game world in background
         local camX = camera.x
         local camY = camera.y
@@ -1355,6 +1304,46 @@
             1
         )
 
+        -- Update game state references for UISystem
+        UISystem.setGameStateRefs({
+            inventory = inventory,
+            itemRegistry = itemRegistry,
+            questTurnInData = questTurnInData
+        })
+        UISystem.drawQuestTurnIn()
+    elseif gameState == "questOffer" then
+        -- Draw game world in background
+        local camX = camera.x
+        local camY = camera.y
+
+        -- Draw the Tiled map
+        love.graphics.setColor(1, 1, 1)
+        map:draw(-camX, -camY)
+
+        -- Draw NPCs (only on current map)
+        for _, npc in ipairs(npcs) do
+            if npc.map == currentMap then
+                love.graphics.setColor(1, 1, 1)
+                love.graphics.draw(npc.spriteImage, npc.x - npc.size/2 - camX, npc.y - npc.size/2 - camY)
+            end
+        end
+
+        -- Draw player
+        love.graphics.setColor(1, 1, 1)
+        local spriteSet = getPlayerSpriteSet()
+        local currentQuad = spriteSet[player.lastVertical][player.moving and (player.walkFrame + 1) or 1]
+        local scaleX = (player.facing == "left") and -1 or 1
+        local offsetX = (player.facing == "left") and player.size or 0
+        love.graphics.draw(
+            playerTileset,
+            currentQuad,
+            player.x - player.size/2 - camX + offsetX,
+            player.y - player.size/2 - camY - player.jumpHeight,
+            0,
+            scaleX,
+            1
+        )
+
         -- Draw quest offer UI
         UISystem.drawQuestOffer(questOfferData)
     elseif gameState == "winScreen" then
