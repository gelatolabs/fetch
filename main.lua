-- Libraries
local sti = require "sti"
local questData = require "quests"
local CheatConsole = require "cheat_console"
local AbilitySystem = require "ability_system"

-- Game constants
local GAME_WIDTH = 320
local GAME_HEIGHT = 240
local SCALE

-- Graphics resources
local canvas
local font
local titleFont

-- Sprites
local playerTileset
local playerQuads = {}
local npcSprite

-- Game state
-- mainMenu, settings, playing, dialog, questLog, inventory, questTurnIn
local gameState = "mainMenu"

-- Settings
local volume = 1.0
local draggingSlider = false

-- Player (Pokemon-style grid movement)
-- Initial spawn position (will be validated and adjusted if on collision tile)
local player = {
    x = -10 * 16 + 8,  -- Current pixel position (grid -10, -10 in upper-left grassy area)
    y = -10 * 16 + 8,
    gridX = -10, -- Grid position (in tiles)
    gridY = -10,
    size = 16,
    direction = "down",
    facing = "right",  -- Add this line: remembers last horizontal direction
    moving = false,
    moveTimer = 0,
    moveDuration = 0.15,  -- Time to move one tile (in seconds)
    walkFrame = 0,  -- 0 or 1 for animation
    wasOnWater = false  -- Track if player was on water last frame
}

-- Camera (Pokemon-style: always centered on player)
local camera = {
    x = 0,
    y = 0
}

-- World map
local map
local world = {
    tileSize = 16
}

-- NPCs
local npcs = {}

-- Quests
local quests = {}
local activeQuests = {}
local completedQuests = {}

-- Inventory
local inventory = {}

-- Item registry (single source of truth for all items)
local itemRegistry = {
    item_cat = {id = "item_cat", name = "Fluffy Cat", aliases = {"cat"}},
    item_book = {id = "item_book", name = "Ancient Tome", aliases = {"book"}},
    item_package = {id = "item_package", name = "Sealed Package", aliases = {"package"}},
    item_floaties = {id = "item_floaties", name = "Swimming Floaties", aliases = {"floaties", "floaty"}},
    item_wood = {id = "item_wood", name = "Wooden Planks", aliases = {"wood", "planks"}}
}

-- Ability System
local abilityManager = AbilitySystem.PlayerAbilityManager.new()

-- Local references for convenience
local AbilityType = AbilitySystem.AbilityType
local EffectType = AbilitySystem.EffectType

-- Register abilities
abilityManager:registerAbility({
    id = "swim",
    name = "Swimming",
    aliases = {"swim", "swimming"},
    type = AbilityType.PASSIVE,
    effects = {EffectType.WATER_TRAVERSAL},
    description = "Allows you to swim across water tiles freely",
    color = {0.3, 0.8, 1.0},
    onAcquire = function(context, ability)
        if context and context.showToast then
            context.showToast("You can now swim across water!", {0.3, 0.8, 1.0})
        end
    end
})

abilityManager:registerAbility({
    id = "boat",
    name = "Boat",
    aliases = {"boat", "raft"},
    type = AbilityType.CONSUMABLE,
    effects = {EffectType.WATER_TRAVERSAL},
    description = "A makeshift boat that breaks after crossing water 3 times",
    maxUses = 3,
    consumeOnUse = true,
    color = {0.7, 0.7, 1.0},
    onAcquire = function(context, ability)
        if context and context.showToast then
            context.showToast("Boat has " .. ability.maxUses .. " crossings", {0.7, 0.7, 1.0})
        end
    end,
    onUse = function(context, ability)
        if context and context.showToast then
            if ability.currentUses > 0 then
                context.showToast("Boat crossings remaining: " .. ability.currentUses, {0.7, 0.7, 1.0})
            end
        end
    end,
    onExpire = function(context)
        if context and context.showToast then
            context.showToast("Your boat broke apart!", {1, 0.5, 0.2})
        end
    end
})

-- Legacy compatibility (will be removed after full migration)
local playerAbilities = {}
local boatUses = 0
local MAX_BOAT_USES = 3

-- Player gold
local playerGold = 0

-- UI state
local nearbyNPC = nil
local currentDialog = nil
local nearbyDoor = nil
local mouseX = 0
local mouseY = 0

-- Toast system
local toasts = {}
local TOAST_DURATION = 3.0 -- seconds

-- Door/Map transition system
local currentMap = "map"
local mapPaths = {
    map = "tiled/map.lua",
    shop = "tiled/shop.lua"
}
local doors = {
    {
        map = "map",
        x = 21,
        y = 9,
        targetMap = "shop",
        targetX = -9,
        targetY = 0,
        indoor = false
    },
    {
        map = "shop",
        x = -10,
        y = -1,
        targetMap = "map",
        targetX = 21,
        targetY = 9,
        indoor = true
    },
    {
        map = "shop",
        x = -10,
        y = 0,
        targetMap = "map",
        targetX = 21,
        targetY = 9,
        indoor = true
    },
    {
        map = "shop",
        x = -10,
        y = 1,
        targetMap = "map",
        targetX = 21,
        targetY = 9,
        indoor = true
    }
}

function love.load()
    love.window.setTitle("Go Fetch")

    -- Calculate scale factor (highest integer multiple that fits screen)
    local desktopWidth, desktopHeight = love.window.getDesktopDimensions()
    local scaleX = math.floor(desktopWidth / GAME_WIDTH)
    local scaleY = math.floor(desktopHeight / GAME_HEIGHT)
    SCALE = math.min(scaleX, scaleY)
    if SCALE < 1 then SCALE = 1 end

    love.window.setMode(GAME_WIDTH * SCALE, GAME_HEIGHT * SCALE, {fullscreen = true})

    -- Create canvas
    canvas = love.graphics.newCanvas(GAME_WIDTH, GAME_HEIGHT)
    canvas:setFilter("nearest", "nearest")

    -- Disable interpolation globally
    love.graphics.setDefaultFilter("nearest", "nearest")

    -- Load font (size 16 renders at 8px height)
    font = love.graphics.newFont("BitPotionExt.ttf", 16)
    font:setFilter("nearest", "nearest")
    love.graphics.setFont(font)

    -- Load title font (twice as large)
    titleFont = love.graphics.newFont("BitPotionExt.ttf", 32)
    titleFont:setFilter("nearest", "nearest")

    -- Load sprites
<<<<<<< HEAD
    playerTileset = love.graphics.newImage("tiles/player-tileset.png")
    -- Create quads for player animation
    playerQuads = {
        down = {
            love.graphics.newQuad(0, 0, 16, 16, playerTileset:getDimensions()),
            love.graphics.newQuad(16, 0, 16, 16, playerTileset:getDimensions())
        },
        up = {
            love.graphics.newQuad(32, 0, 16, 16, playerTileset:getDimensions()),
            love.graphics.newQuad(48, 0, 16, 16, playerTileset:getDimensions())
        }
    }
    -- Also use down frames for left/right (will be flipped horizontally)
    playerQuads.left = playerQuads.down
    playerQuads.right = playerQuads.down
    
=======
    playerSprite = love.graphics.newImage("sprites/player.png")
    playerWalk0 = love.graphics.newImage("sprites/player-walk0.png")
    playerWalk1 = love.graphics.newImage("sprites/player-walk1.png")
>>>>>>> 56b32818
    npcSprite = love.graphics.newImage("sprites/npc.png")

    -- Load Tiled map
    map = sti(mapPaths[currentMap])
    calculateMapBounds()

    -- Load game data
    loadGameData()
    
    -- Validate player spawn position
    local newX, newY, success = findValidSpawnPosition(player.x, player.y, "Player", 15)
    if newX ~= player.x or newY ~= player.y then
        -- Update player position and grid position
        player.x = newX
        player.y = newY
        player.gridX = math.floor(newX / 16)
        player.gridY = math.floor(newY / 16)
    end
    
    -- Initialize camera centered on player
    camera.x = player.x - GAME_WIDTH / 2
    camera.y = player.y - GAME_HEIGHT / 2
end

-- Helper function to calculate map bounds from chunks
function calculateMapBounds()
    local layer = map.layers[1]
    if layer and layer.chunks then
        local minX, minY = math.huge, math.huge
        local maxX, maxY = -math.huge, -math.huge
        
        for _, chunk in ipairs(layer.chunks) do
            minX = math.min(minX, chunk.x)
            minY = math.min(minY, chunk.y)
            maxX = math.max(maxX, chunk.x + chunk.width)
            maxY = math.max(maxY, chunk.y + chunk.height)
        end
        
        -- Store map bounds in pixels
        world.minX = minX * world.tileSize
        world.minY = minY * world.tileSize
        world.maxX = maxX * world.tileSize
        world.maxY = maxY * world.tileSize
    else
        -- If no chunks, set no bounds (allow full movement)
        world.minX = nil
        world.minY = nil
        world.maxX = nil
        world.maxY = nil
    end
end

-- Helper function to find a valid spawn position near a given location
function findValidSpawnPosition(x, y, entityName, maxSearchRadius)
    maxSearchRadius = maxSearchRadius or 20
    
    -- First check if current position is valid
    if not isColliding(x, y) then
        return x, y, true
    end
    
    print("Warning: " .. entityName .. " spawned on collision tile at (" .. x .. ", " .. y .. ")")
    
    local gridX = math.floor(x / 16)
    local gridY = math.floor(y / 16)
    
    -- Search in expanding circles for a valid position
    for radius = 1, maxSearchRadius do
        -- Create a list of positions at this radius (prioritize closer ones)
        local positions = {}
        
        for offsetY = -radius, radius do
            for offsetX = -radius, radius do
                -- Only check positions at the current radius (not inside)
                if math.abs(offsetX) == radius or math.abs(offsetY) == radius then
                    local testX = (gridX + offsetX) * 16 + 8
                    local testY = (gridY + offsetY) * 16 + 8
                    
                    if not isColliding(testX, testY) then
                        -- Found a valid position
                        print("  Moved to valid position: (" .. testX .. ", " .. testY .. ") [grid: " .. (gridX + offsetX) .. ", " .. (gridY + offsetY) .. "] (searched " .. radius .. " tiles away)")
                        return testX, testY, true
                    end
                end
            end
        end
    end
    
    -- If we get here, no valid position was found
    print("  ERROR: Could not find valid spawn position within " .. maxSearchRadius .. " tiles!")
    print("  Entity will spawn at original location but may be inaccessible!")
    return x, y, false
end

function loadGameData()
    -- Load NPCs from quest data, validating positions
    for _, npcData in ipairs(questData.npcs) do
        local newX, newY, success = findValidSpawnPosition(npcData.x, npcData.y, "NPC '" .. npcData.name .. "'", 20)
        npcData.x = newX
        npcData.y = newY
        
        table.insert(npcs, npcData)
    end

    -- Load quests from quest data
    for questId, questInfo in pairs(questData.questData) do
        quests[questId] = questInfo
    end
end

-- Helper function to check if a position is water
local function isWaterTile(x, y)
    local tileX = math.floor(x / world.tileSize)
    local tileY = math.floor(y / world.tileSize)
    
    -- Check all tile layers
    for _, layer in ipairs(map.layers) do
        if layer.type == "tilelayer" then
            -- Handle chunked maps
            if layer.chunks then
                for _, chunk in ipairs(layer.chunks) do
                    local chunkX = chunk.x
                    local chunkY = chunk.y
                    local chunkWidth = chunk.width
                    local chunkHeight = chunk.height
                    
                    if tileX >= chunkX and tileX < chunkX + chunkWidth and
                       tileY >= chunkY and tileY < chunkY + chunkHeight then
                        
                        local localX = tileX - chunkX + 1
                        local localY = tileY - chunkY + 1
                        
                        if chunk.data[localY] and chunk.data[localY][localX] then
                            local tile = chunk.data[localY][localX]
                            if tile.properties and tile.properties.is_water then
                                return true
                            end
                        end
                        break
                    end
                end
            else
                -- Handle non-chunked maps
                if layer.data[tileY + 1] and layer.data[tileY + 1][tileX + 1] then
                    local tile = layer.data[tileY + 1][tileX + 1]
                    if tile and tile.properties and tile.properties.is_water then
                        return true
                    end
                end
            end
        end
    end
    
    return false
end

-- Helper function to check if an NPC is at a position
local function isNPCAt(x, y)
    for _, npc in ipairs(npcs) do
        if npc.map == currentMap then
            -- Check if NPC occupies this position (using grid-based collision)
            local npcGridX = math.floor(npc.x / 16)
            local npcGridY = math.floor(npc.y / 16)
            local targetGridX = math.floor(x / 16)
            local targetGridY = math.floor(y / 16)
            
            if npcGridX == targetGridX and npcGridY == targetGridY then
                return true
            end
        end
    end
    return false
end

function love.update(dt)
    -- Update map
    map:update(dt)

    -- Update toasts
    for i = #toasts, 1, -1 do
        toasts[i].timer = toasts[i].timer - dt
        if toasts[i].timer <= 0 then
            table.remove(toasts, i)
        end
    end

    if gameState == "playing" and not CheatConsole.isOpen() then
        -- Pokemon-style grid-based movement
        if player.moving then
            -- Increment move timer
            player.moveTimer = player.moveTimer + dt
            
            -- Calculate interpolation progress (0 to 1)
            local progress = math.min(player.moveTimer / player.moveDuration, 1)
            
            -- Smooth easing (ease-out)
            local eased = 1 - (1 - progress) * (1 - progress)
            
            -- Calculate start and end positions
            local startX = player.gridX * 16 + 8
            local startY = player.gridY * 16 + 8
            local endX = player.targetGridX * 16 + 8
            local endY = player.targetGridY * 16 + 8
            
            -- Interpolate player position
            player.x = startX + (endX - startX) * eased
            player.y = startY + (endY - startY) * eased
            
            -- Update walk animation frame
            if player.moveTimer >= player.moveDuration / 2 and player.walkFrame == 0 then
                player.walkFrame = 1
            end
            
            -- Check if movement is complete
            if progress >= 1 then
                player.gridX = player.targetGridX
                player.gridY = player.targetGridY
                player.x = endX
                player.y = endY
                player.moving = false
                player.moveTimer = 0
                player.walkFrame = 0
                
                -- Check if player transitioned from water to land (boat use)
                local isOnWater = isWaterTile(endX, endY)
                if player.wasOnWater and not isOnWater then
                    -- Transitioning from water to land - consume boat use
                    local boatAbility = abilityManager:getAbility("boat")
                    if boatAbility and not abilityManager:hasAbility("swim") then
                        -- Use boat ability (consumes a use)
                        local context = {showToast = showToast}
                        boatAbility:use(context)
                        
                        -- Remove ability if expired
                        if boatAbility.currentUses <= 0 then
                            abilityManager:removeAbility("boat")
                        end
                    end
                end
                
                -- Update water state for next frame
                player.wasOnWater = isOnWater
            end
        else
            -- Check for input to start new movement
            local moveDir = nil
            local newGridX, newGridY = player.gridX, player.gridY
            
            if love.keyboard.isDown("w") or love.keyboard.isDown("up") then
                moveDir = "up"
                newGridY = player.gridY - 1
            elseif love.keyboard.isDown("s") or love.keyboard.isDown("down") then
                moveDir = "down"
                newGridY = player.gridY + 1
            elseif love.keyboard.isDown("a") or love.keyboard.isDown("left") then
                moveDir = "left"
                player.facing = "left"
                newGridX = player.gridX - 1
            elseif love.keyboard.isDown("d") or love.keyboard.isDown("right") then
                moveDir = "right"
                player.facing = "right"
                newGridX = player.gridX + 1
            end
            
            if moveDir then
                player.direction = moveDir
                
                -- Check collision at target grid position (with water traversal abilities)
                local targetPixelX = newGridX * 16 + 8
                local targetPixelY = newGridY * 16 + 8
                
                local canCrossWater = abilityManager:hasEffect(EffectType.WATER_TRAVERSAL)
                local tileBlocked = isColliding(targetPixelX, targetPixelY, canCrossWater)
                local npcBlocked = isNPCAt(targetPixelX, targetPixelY)
                
                if not tileBlocked and not npcBlocked then
                    player.targetGridX = newGridX
                    player.targetGridY = newGridY
                    player.moving = true
                    player.moveTimer = 0
                end
            end
        end
        
        -- Pokemon-style camera: always centered on player, smooth during movement
        camera.x = player.x - GAME_WIDTH / 2
        camera.y = player.y - GAME_HEIGHT / 2
        
        -- Clamp camera to map bounds
        if world.minX and world.maxX then
            local mapWidth = world.maxX - world.minX
            local mapHeight = world.maxY - world.minY
            
            -- Only clamp if map is larger than screen
            if mapWidth > GAME_WIDTH then
                camera.x = math.max(world.minX, math.min(camera.x, world.maxX - GAME_WIDTH))
            else
                camera.x = world.minX + (mapWidth - GAME_WIDTH) / 2
            end
            
            if mapHeight > GAME_HEIGHT then
                camera.y = math.max(world.minY, math.min(camera.y, world.maxY - GAME_HEIGHT))
            else
                camera.y = world.minY + (mapHeight - GAME_HEIGHT) / 2
            end
        end

        -- Check for nearby NPCs (only on current map)
        nearbyNPC = nil
        for _, npc in ipairs(npcs) do
            if npc.map == currentMap then
                local dist = math.sqrt((player.x - npc.x)^2 + (player.y - npc.y)^2)
                if dist < 40 then
                    nearbyNPC = npc
                    break
                end
            end
        end

        -- Check for nearby doors
        nearbyDoor = nil
        local playerTileX = player.gridX
        local playerTileY = player.gridY
        for _, door in ipairs(doors) do
            if door.map == currentMap and door.x == playerTileX and door.y == playerTileY then
                nearbyDoor = door
                break
            end
        end
    end
end

-- Helper function to check if a tile should block movement
local function shouldCollideWithTile(tile, canSwim)
    if not tile or not tile.properties or not tile.properties.collides then
        return false
    end
    -- If it's water and player can swim, allow passage
    if canSwim and tile.properties.is_water then
        return false
    end
    return true
end

function isColliding(x, y, canSwim)
    -- Noclip cheat bypasses all collision
    if CheatConsole.isNoclipActive() then
        return false
    end
    
    canSwim = canSwim or false
    local tileX = math.floor(x / world.tileSize)
    local tileY = math.floor(y / world.tileSize)

    -- Check if there's ANY tile at this position (to prevent walking into void)
    local hasTile = false

    -- Check all tile layers
    for _, layer in ipairs(map.layers) do
        if layer.type == "tilelayer" then
            -- Handle chunked maps
            if layer.chunks then
                for _, chunk in ipairs(layer.chunks) do
                    -- Check if the tile position is within this chunk
                    local chunkX = chunk.x
                    local chunkY = chunk.y
                    local chunkWidth = chunk.width
                    local chunkHeight = chunk.height

                    if tileX >= chunkX and tileX < chunkX + chunkWidth and
                       tileY >= chunkY and tileY < chunkY + chunkHeight then

                        -- Convert to local chunk coordinates (1-based)
                        local localX = tileX - chunkX + 1
                        local localY = tileY - chunkY + 1

                        -- Get the tile from chunk data
                        if chunk.data[localY] and chunk.data[localY][localX] then
                            local tile = chunk.data[localY][localX]
                            hasTile = true
                            if shouldCollideWithTile(tile, canSwim) then
                                return true
                            end
                        end
                        break
                    end
                end
            else
                -- Handle non-chunked maps
                if layer.data[tileY + 1] and layer.data[tileY + 1][tileX + 1] then
                    local tile = layer.data[tileY + 1][tileX + 1]
                    hasTile = true
                    if shouldCollideWithTile(tile, canSwim) then
                        return true
                    end
                end
            end
        end
    end

    -- Collision if there's no tile at all (void)
    return not hasTile
end

function love.mousemoved(x, y, dx, dy)
    -- Show mouse cursor when mouse is moved
    love.mouse.setVisible(true)

    -- Track mouse position
    mouseX = x
    mouseY = y

    -- Handle slider dragging
    if draggingSlider and gameState == "settings" then
        -- Convert screen coordinates to canvas coordinates
        local screenWidth, screenHeight = love.graphics.getDimensions()
        local offsetX = math.floor((screenWidth - GAME_WIDTH * SCALE) / 2 / SCALE) * SCALE
        local offsetY = math.floor((screenHeight - GAME_HEIGHT * SCALE) / 2 / SCALE) * SCALE
        local canvasX = (x - offsetX) / SCALE

        local sliderX = GAME_WIDTH / 2 - 50
        local sliderWidth = 100

        volume = math.max(0, math.min(1, (canvasX - sliderX) / sliderWidth))
        love.audio.setVolume(volume)
    end
end

function love.mousepressed(x, y, button)
    love.mouse.setVisible(true)

    -- Handle main menu clicks
    if gameState == "mainMenu" and button == 1 then
        handleMainMenuClick(x, y)
        return
    end

    -- Handle pause menu clicks
    if gameState == "pauseMenu" and button == 1 then
        handlePauseMenuClick(x, y)
        return
    end

    -- Handle settings menu clicks
    if gameState == "settings" and button == 1 then
        handleSettingsClick(x, y)
        return
    end

    if button == 1 and gameState == "questTurnIn" then
        -- Convert screen coordinates to canvas coordinates
        local screenWidth, screenHeight = love.graphics.getDimensions()
        local offsetX = math.floor((screenWidth - GAME_WIDTH * SCALE) / 2 / SCALE) * SCALE
        local offsetY = math.floor((screenHeight - GAME_HEIGHT * SCALE) / 2 / SCALE) * SCALE

        local canvasX = (x - offsetX) / SCALE
        local canvasY = (y - offsetY) / SCALE

        handleQuestTurnInClick(canvasX, canvasY)
    end
end

function love.textinput(text)
    CheatConsole.textInput(text)
end

function love.keypressed(key)
    love.mouse.setVisible(false)

    -- Create game state object for cheat console
    local gameStateForCheats = {
        showToast = showToast,
        abilityManager = abilityManager,
        activeQuests = activeQuests,
        completedQuests = completedQuests,
        quests = quests,
        inventory = inventory,
        getAllItemIds = getAllItemIds,
        getItemFromRegistry = getItemFromRegistry,
        getAllAbilityIds = getAllAbilityIds,
        getAbilityFromRegistry = getAbilityFromRegistry,
        hasItem = hasItem,
        getGold = function() return playerGold end,
        setGold = function(amount) playerGold = amount end
    }
    
    -- Handle cheat console keys
    if CheatConsole.keyPressed(key, gameStateForCheats) then
        return  -- Key was handled by console
    end
    
    -- Normal game controls
    if key == "space" or key == "e" then
        if gameState == "playing" and nearbyDoor then
            enterDoor(nearbyDoor)
        elseif gameState == "playing" and nearbyNPC then
            interactWithNPC(nearbyNPC)
        elseif gameState == "dialog" then
            handleDialogInput()
        end
    elseif key == "q" then
        if gameState == "playing" then
            gameState = "questLog"
        elseif gameState == "questLog" then
            gameState = "playing"
        end
    elseif key == "i" then
        if gameState == "playing" then
            gameState = "inventory"
        elseif gameState == "inventory" then
            gameState = "playing"
        end
    elseif key == "escape" then
        if gameState == "playing" then
            gameState = "pauseMenu"
        elseif gameState == "pauseMenu" then
            gameState = "playing"
        elseif gameState ~= "mainMenu" and gameState ~= "settings" then
            gameState = "playing"
            currentDialog = nil
        end
    end
end

function enterDoor(door)
    -- Load the new map
    currentMap = door.targetMap
    map = sti(mapPaths[currentMap])
    calculateMapBounds()

    -- Set player position to target door location
    player.gridX = door.targetX
    player.gridY = door.targetY
    player.x = door.targetX * 16 + 8
    player.y = door.targetY * 16 + 8
    player.moving = false

    -- Update camera to follow player
    camera.x = math.floor(player.x - GAME_WIDTH / 2)
    camera.y = math.floor(player.y - GAME_HEIGHT / 2)

    -- Clamp camera to map bounds
    if world.minX and world.maxX then
        local mapWidth = world.maxX - world.minX
        local mapHeight = world.maxY - world.minY

        if mapWidth > GAME_WIDTH then
            camera.x = math.max(world.minX, math.min(camera.x, world.maxX - GAME_WIDTH))
        else
            camera.x = world.minX + (mapWidth - GAME_WIDTH) / 2
        end

        if mapHeight > GAME_HEIGHT then
            camera.y = math.max(world.minY, math.min(camera.y, world.maxY - GAME_HEIGHT))
        else
            camera.y = world.minY + (mapHeight - GAME_HEIGHT) / 2
        end
    end
end

function interactWithNPC(npc)
    if npc.isQuestGiver then
        local quest = quests[npc.questId]
        if not quest.active and not quest.completed then
            -- Offer quest
            currentDialog = {
                type = "questOffer",
                npc = npc,
                quest = quest
            }
            gameState = "dialog"
        elseif quest.active and quest.requiredItem and hasItem(quest.requiredItem) then
            -- Turn in quest - show inventory selection UI
            currentDialog = {
                type = "questTurnIn",
                npc = npc,
                quest = quest
            }
            gameState = "questTurnIn"
        else
            -- Quest already active (but no item yet) or completed
            currentDialog = {
                type = "generic",
                npc = npc,
                text = quest.active and (quest.reminderText or "Come back when you have the item!") or "Thanks again!"
            }
            gameState = "dialog"
        end
    elseif npc.givesItem then
        -- Check if the required quest is active
        local requiredQuest = npc.requiresQuest and quests[npc.requiresQuest]
        local questActive = requiredQuest and requiredQuest.active

        if not questActive then
            -- Quest not active, show generic dialog
            currentDialog = {
                type = "generic",
                npc = npc,
                text = npc.noQuestText or "Hello there!"
            }
            gameState = "dialog"
        elseif not hasItem(npc.givesItem) then
            -- Quest active and don't have item, give it
            currentDialog = {
                type = "itemGive",
                npc = npc,
                item = npc.givesItem
            }
            gameState = "dialog"
        else
            -- Already have the item
            currentDialog = {
                type = "generic",
                npc = npc,
                text = "I already gave you the item!"
            }
            gameState = "dialog"
        end
    elseif npc.givesAbility then
        -- Check if the required quest is active
        local requiredQuest = npc.requiresQuest and quests[npc.requiresQuest]
        local questActive = requiredQuest and requiredQuest.active

        if not questActive then
            -- Quest not active, show generic dialog
            currentDialog = {
                type = "generic",
                npc = npc,
                text = npc.noQuestText or "Hello there!"
            }
            gameState = "dialog"
        elseif not playerAbilities[npc.givesAbility] then
            -- Quest active and don't have ability, give it
            currentDialog = {
                type = "abilityGive",
                npc = npc,
                ability = npc.givesAbility,
                quest = requiredQuest
            }
            gameState = "dialog"
        else
            -- Already have the ability
            currentDialog = {
                type = "generic",
                npc = npc,
                text = "You already learned that ability!"
            }
            gameState = "dialog"
        end
    end
end

-- Helper function to complete a quest
local function completeQuest(quest)
    quest.active = false
    quest.completed = true
    table.remove(activeQuests, indexOf(activeQuests, quest.id))
    table.insert(completedQuests, quest.id)
    
    -- Grant ability if quest provides one
    if quest.grantsAbility then
        local context = {showToast = showToast}
        abilityManager:grantAbility(quest.grantsAbility, context)
        
        local ability = abilityManager:getAbility(quest.grantsAbility)
        if ability then
            showToast("Learned: " .. ability.name .. "!", ability.color)
        end
    end
    
    -- Award gold
    if quest.goldReward and quest.goldReward > 0 then
        playerGold = playerGold + quest.goldReward
        showToast("+" .. quest.goldReward .. " Gold", {1, 0.84, 0})
    end
    
    showToast("Quest Complete: " .. quest.name, {0, 1, 0})
end

function handleDialogInput()
    if currentDialog.type == "questOffer" then
        -- Accept quest
        currentDialog.quest.active = true
        table.insert(activeQuests, currentDialog.quest.id)
        showToast("Quest Accepted: " .. currentDialog.quest.name, {1, 1, 0})
        gameState = "playing"
        currentDialog = nil
    elseif currentDialog.type == "questTurnIn" then
        -- Complete quest
        removeItem(currentDialog.quest.requiredItem)
        completeQuest(currentDialog.quest)
        gameState = "playing"
        currentDialog = nil
    elseif currentDialog.type == "itemGive" then
        -- Receive item
        table.insert(inventory, currentDialog.item)
        -- Get item name from registry
        local itemData = itemRegistry[currentDialog.item]
        local itemName = itemData and itemData.name or currentDialog.item
        showToast("Received: " .. itemName, {0.7, 0.5, 0.9})
        gameState = "playing"
        currentDialog = nil
    elseif currentDialog.type == "abilityGive" then
        -- Learn ability
        playerAbilities[currentDialog.ability] = true
        completeQuest(currentDialog.quest)
        gameState = "playing"
        currentDialog = nil
    else
        gameState = "playing"
        currentDialog = nil
    end
end

function hasItem(itemId)
    for _, item in ipairs(inventory) do
        if item == itemId then
            return true
        end
    end
    return false
end

-- Get item info from registry by ID or alias
function getItemFromRegistry(nameOrAlias)
    -- First check if it's a direct item ID
    if itemRegistry[nameOrAlias] then
        return itemRegistry[nameOrAlias]
    end
    
    -- Then check aliases
    for itemId, itemData in pairs(itemRegistry) do
        for _, alias in ipairs(itemData.aliases) do
            if alias == nameOrAlias then
                return itemData
            end
        end
    end
    
    return nil
end

-- Get all item IDs from registry
function getAllItemIds()
    local ids = {}
    for itemId, _ in pairs(itemRegistry) do
        table.insert(ids, itemId)
    end
    return ids
end

-- Get ability info from registry by ID or alias
function getAbilityFromRegistry(nameOrAlias)
    local ability = abilityManager:getRegisteredAbility(nameOrAlias)
    if ability then
        return {
            id = ability.id,
            name = ability.name,
            aliases = ability.aliases
        }
    end
    return nil
end

-- Get all ability IDs from registry
function getAllAbilityIds()
    return abilityManager:getAllRegisteredAbilityIds()
end

function removeItem(itemId)
    for i, item in ipairs(inventory) do
        if item == itemId then
            table.remove(inventory, i)
            return
        end
    end
end

function indexOf(tbl, value)
    for i, v in ipairs(tbl) do
        if v == value then
            return i
        end
    end
    return nil
end

function showToast(message, color)
    table.insert(toasts, {
        message = message,
        timer = TOAST_DURATION,
        color = color or {1, 1, 1}
    })
end

function handleQuestTurnInClick(x, y)
    if not currentDialog or currentDialog.type ~= "questTurnIn" then
        return
    end

    local quest = currentDialog.quest

    -- Calculate item slot positions (must match drawQuestTurnIn)
    local boxX = GAME_WIDTH / 2 - 75
    local boxY = GAME_HEIGHT - 90
    local slotSize = 16
    local padding = 3
    local startY = boxY + 30

    for i, itemId in ipairs(inventory) do
        local slotX = boxX + 6
        local slotY = startY + (i - 1) * (slotSize + padding)

        -- Check if click is within this item slot
        if x >= slotX and x <= slotX + slotSize and y >= slotY and y <= slotY + slotSize then
            if itemId == quest.requiredItem then
                -- Correct item clicked! Remove item and complete quest
                removeItem(quest.requiredItem)
                completeQuest(quest)

                -- Show reward dialog
                currentDialog = {
                    type = "generic",
                    npc = currentDialog.npc,
                    text = quest.reward
                }
                gameState = "dialog"
            else
                -- Wrong item
                showToast("That's not the right item!", {1, 0.5, 0})
            end
            return
        end
    end
end

function handlePauseMenuClick(x, y)
    -- Convert screen coordinates to canvas coordinates
    local screenWidth, screenHeight = love.graphics.getDimensions()
    local offsetX = math.floor((screenWidth - GAME_WIDTH * SCALE) / 2 / SCALE) * SCALE
    local offsetY = math.floor((screenHeight - GAME_HEIGHT * SCALE) / 2 / SCALE) * SCALE
    local canvasX = (x - offsetX) / SCALE
    local canvasY = (y - offsetY) / SCALE

    -- Button positions
    local btnWidth = 100
    local btnHeight = 20
    local btnX = GAME_WIDTH / 2 - btnWidth / 2
    local resumeY = 100
    local quitY = 130

    -- Check Resume button
    if canvasX >= btnX and canvasX <= btnX + btnWidth and canvasY >= resumeY and canvasY <= resumeY + btnHeight then
        gameState = "playing"
    end

    -- Check Quit Game button
    if canvasX >= btnX and canvasX <= btnX + btnWidth and canvasY >= quitY and canvasY <= quitY + btnHeight then
        love.event.quit()
    end
end

function handleMainMenuClick(x, y)
    -- Convert screen coordinates to canvas coordinates
    local screenWidth, screenHeight = love.graphics.getDimensions()
    local offsetX = math.floor((screenWidth - GAME_WIDTH * SCALE) / 2 / SCALE) * SCALE
    local offsetY = math.floor((screenHeight - GAME_HEIGHT * SCALE) / 2 / SCALE) * SCALE
    local canvasX = (x - offsetX) / SCALE
    local canvasY = (y - offsetY) / SCALE

    -- Button positions
    local btnWidth = 100
    local btnHeight = 20
    local btnX = GAME_WIDTH / 2 - btnWidth / 2
    local playY = 100
    local settingsY = 130
    local quitY = 160

    -- Check Play button
    if canvasX >= btnX and canvasX <= btnX + btnWidth and canvasY >= playY and canvasY <= playY + btnHeight then
        gameState = "playing"
    end

    -- Check Settings button
    if canvasX >= btnX and canvasX <= btnX + btnWidth and canvasY >= settingsY and canvasY <= settingsY + btnHeight then
        gameState = "settings"
    end

    -- Check Quit button
    if canvasX >= btnX and canvasX <= btnX + btnWidth and canvasY >= quitY and canvasY <= quitY + btnHeight then
        love.event.quit()
    end
end

function handleSettingsClick(x, y)
    -- Convert screen coordinates to canvas coordinates
    local screenWidth, screenHeight = love.graphics.getDimensions()
    local offsetX = math.floor((screenWidth - GAME_WIDTH * SCALE) / 2 / SCALE) * SCALE
    local offsetY = math.floor((screenHeight - GAME_HEIGHT * SCALE) / 2 / SCALE) * SCALE
    local canvasX = (x - offsetX) / SCALE
    local canvasY = (y - offsetY) / SCALE

    -- Back button
    local btnWidth = 100
    local btnHeight = 20
    local btnX = GAME_WIDTH / 2 - btnWidth / 2
    local backY = 160

    if canvasX >= btnX and canvasX <= btnX + btnWidth and canvasY >= backY and canvasY <= backY + btnHeight then
        gameState = "mainMenu"
    end

    -- Volume slider
    local sliderX = GAME_WIDTH / 2 - 50
    local sliderY = 100
    local sliderWidth = 100
    local sliderHeight = 10

    if canvasX >= sliderX and canvasX <= sliderX + sliderWidth and canvasY >= sliderY - 5 and canvasY <= sliderY + sliderHeight + 5 then
        draggingSlider = true
        volume = math.max(0, math.min(1, (canvasX - sliderX) / sliderWidth))
        love.audio.setVolume(volume)
    end
end

function love.mousereleased(x, y, button)
    if button == 1 then
        draggingSlider = false
    end
end

function drawToasts()
    local y = 14 -- Start below the top bar (12px height + 2px padding)
    for i, toast in ipairs(toasts) do
        -- Calculate fade-out alpha based on remaining time
        local alpha = 1
        if toast.timer < 0.5 then
            alpha = toast.timer / 0.5
        end

        -- Measure text width
        local textWidth = font:getWidth(toast.message)
        local boxW = textWidth + 8
        local boxH = 12
        local boxX = GAME_WIDTH - boxW - 2 -- Align to right with 2px padding

        -- Background
        love.graphics.setColor(0.05, 0.05, 0.1, 0.9 * alpha)
        love.graphics.rectangle("fill", boxX, y, boxW, boxH)

        -- Border
        love.graphics.setColor(toast.color[1], toast.color[2], toast.color[3], alpha)
        love.graphics.rectangle("line", boxX, y, boxW, boxH)

        -- Text
        love.graphics.setColor(toast.color[1], toast.color[2], toast.color[3], alpha)
        love.graphics.print(toast.message, boxX + 4, y - 2)

        y = y + boxH + 2
    end
end

function isMouseOverButton(btnX, btnY, btnWidth, btnHeight)
    -- Convert screen coordinates to canvas coordinates
    local screenWidth, screenHeight = love.graphics.getDimensions()
    local offsetX = math.floor((screenWidth - GAME_WIDTH * SCALE) / 2 / SCALE) * SCALE
    local offsetY = math.floor((screenHeight - GAME_HEIGHT * SCALE) / 2 / SCALE) * SCALE
    local canvasX = (mouseX - offsetX) / SCALE
    local canvasY = (mouseY - offsetY) / SCALE

    return canvasX >= btnX and canvasX <= btnX + btnWidth and canvasY >= btnY and canvasY <= btnY + btnHeight
end

function drawPauseMenu()
    -- Semi-transparent background overlay
    love.graphics.setColor(0, 0, 0, 0.7)
    love.graphics.rectangle("fill", 0, 0, GAME_WIDTH, GAME_HEIGHT)

    -- Title
    love.graphics.setColor(1, 1, 1)
    love.graphics.printf("Paused", 0, 60, GAME_WIDTH, "center")

    -- Buttons
    local btnWidth = 100
    local btnHeight = 20
    local btnX = GAME_WIDTH / 2 - btnWidth / 2

    -- Resume button
    local resumeHover = isMouseOverButton(btnX, 100, btnWidth, btnHeight)
    love.graphics.setColor(resumeHover and 0.3 or 0.2, resumeHover and 0.2 or 0.15, resumeHover and 0.15 or 0.1)
    love.graphics.rectangle("fill", btnX, 100, btnWidth, btnHeight)
    love.graphics.setColor(resumeHover and 1 or 0.8, resumeHover and 0.8 or 0.6, resumeHover and 0.4 or 0.2)
    love.graphics.rectangle("line", btnX, 100, btnWidth, btnHeight)
    love.graphics.setColor(1, 1, 1)
    love.graphics.printf("Resume", btnX, 100 + 3, btnWidth, "center")

    -- Quit Game button
    local quitHover = isMouseOverButton(btnX, 130, btnWidth, btnHeight)
    love.graphics.setColor(quitHover and 0.3 or 0.2, quitHover and 0.2 or 0.15, quitHover and 0.15 or 0.1)
    love.graphics.rectangle("fill", btnX, 130, btnWidth, btnHeight)
    love.graphics.setColor(quitHover and 1 or 0.8, quitHover and 0.8 or 0.6, quitHover and 0.4 or 0.2)
    love.graphics.rectangle("line", btnX, 130, btnWidth, btnHeight)
    love.graphics.setColor(1, 1, 1)
    love.graphics.printf("Quit Game", btnX, 130 + 3, btnWidth, "center")
end

function drawMainMenu()
    -- Background
    love.graphics.setColor(0.05, 0.05, 0.1)
    love.graphics.rectangle("fill", 0, 0, GAME_WIDTH, GAME_HEIGHT)

    -- Title
    love.graphics.setFont(titleFont)
    love.graphics.setColor(0.9, 0.7, 0.3)
    love.graphics.printf("Go Fetch", 0, 40, GAME_WIDTH, "center")
    love.graphics.setFont(font)

    -- Buttons
    local btnWidth = 100
    local btnHeight = 20
    local btnX = GAME_WIDTH / 2 - btnWidth / 2

    -- Play button
    local playHover = isMouseOverButton(btnX, 100, btnWidth, btnHeight)
    love.graphics.setColor(playHover and 0.3 or 0.2, playHover and 0.2 or 0.15, playHover and 0.15 or 0.1)
    love.graphics.rectangle("fill", btnX, 100, btnWidth, btnHeight)
    love.graphics.setColor(playHover and 1 or 0.8, playHover and 0.8 or 0.6, playHover and 0.4 or 0.2)
    love.graphics.rectangle("line", btnX, 100, btnWidth, btnHeight)
    love.graphics.setColor(1, 1, 1)
    love.graphics.printf("Play", btnX, 100 + 3, btnWidth, "center")

    -- Settings button
    local settingsHover = isMouseOverButton(btnX, 130, btnWidth, btnHeight)
    love.graphics.setColor(settingsHover and 0.3 or 0.2, settingsHover and 0.2 or 0.15, settingsHover and 0.15 or 0.1)
    love.graphics.rectangle("fill", btnX, 130, btnWidth, btnHeight)
    love.graphics.setColor(settingsHover and 1 or 0.8, settingsHover and 0.8 or 0.6, settingsHover and 0.4 or 0.2)
    love.graphics.rectangle("line", btnX, 130, btnWidth, btnHeight)
    love.graphics.setColor(1, 1, 1)
    love.graphics.printf("Settings", btnX, 130 + 3, btnWidth, "center")

    -- Quit button
    local quitHover = isMouseOverButton(btnX, 160, btnWidth, btnHeight)
    love.graphics.setColor(quitHover and 0.3 or 0.2, quitHover and 0.2 or 0.15, quitHover and 0.15 or 0.1)
    love.graphics.rectangle("fill", btnX, 160, btnWidth, btnHeight)
    love.graphics.setColor(quitHover and 1 or 0.8, quitHover and 0.8 or 0.6, quitHover and 0.4 or 0.2)
    love.graphics.rectangle("line", btnX, 160, btnWidth, btnHeight)
    love.graphics.setColor(1, 1, 1)
    love.graphics.printf("Quit", btnX, 160 + 3, btnWidth, "center")
end

function drawSettings()
    -- Background
    love.graphics.setColor(0.05, 0.05, 0.1)
    love.graphics.rectangle("fill", 0, 0, GAME_WIDTH, GAME_HEIGHT)

    -- Title
    love.graphics.setColor(0.9, 0.7, 0.3)
    love.graphics.printf("Settings", 0, 40, GAME_WIDTH, "center")

    -- Volume label
    love.graphics.setColor(1, 1, 1)
    love.graphics.printf("Volume", 0, 80, GAME_WIDTH, "center")

    -- Volume slider
    local sliderX = GAME_WIDTH / 2 - 50
    local sliderY = 100
    local sliderWidth = 100
    local sliderHeight = 10

    -- Slider background
    love.graphics.setColor(0.2, 0.2, 0.2)
    love.graphics.rectangle("fill", sliderX, sliderY, sliderWidth, sliderHeight)

    -- Slider fill
    love.graphics.setColor(0.8, 0.6, 0.2)
    love.graphics.rectangle("fill", sliderX, sliderY, sliderWidth * volume, sliderHeight)

    -- Slider border
    love.graphics.setColor(0.5, 0.5, 0.5)
    love.graphics.rectangle("line", sliderX, sliderY, sliderWidth, sliderHeight)

    -- Volume percentage
    love.graphics.setColor(1, 1, 1)
    love.graphics.printf(math.floor(volume * 100) .. "%", 0, 115, GAME_WIDTH, "center")

    -- Back button
    local btnWidth = 100
    local btnHeight = 20
    local btnX = GAME_WIDTH / 2 - btnWidth / 2
    local backHover = isMouseOverButton(btnX, 160, btnWidth, btnHeight)
    love.graphics.setColor(backHover and 0.3 or 0.2, backHover and 0.2 or 0.15, backHover and 0.15 or 0.1)
    love.graphics.rectangle("fill", btnX, 160, btnWidth, btnHeight)
    love.graphics.setColor(backHover and 1 or 0.8, backHover and 0.8 or 0.6, backHover and 0.4 or 0.2)
    love.graphics.rectangle("line", btnX, 160, btnWidth, btnHeight)
    love.graphics.setColor(1, 1, 1)
    love.graphics.printf("Back", btnX, 160 + 3, btnWidth, "center")
end

function love.draw()
    -- Draw to canvas
    love.graphics.setCanvas(canvas)
    love.graphics.clear(0.1, 0.1, 0.1)

    if gameState == "mainMenu" then
        drawMainMenu()
    elseif gameState == "settings" then
        drawSettings()
    elseif gameState == "playing" or gameState == "dialog" then
        -- Draw world (manual camera offset, no translate)
        local camX = camera.x
        local camY = camera.y

        -- Draw the Tiled map
        love.graphics.setColor(1, 1, 1)
        map:draw(-camX, -camY)

        -- Draw NPCs (only on current map)
        for _, npc in ipairs(npcs) do
            if npc.map == currentMap then
                love.graphics.setColor(1, 1, 1)
                love.graphics.draw(npcSprite, npc.x - npc.size/2 - camX, npc.y - npc.size/2 - camY)

                -- Draw quest indicator
                if npc.isQuestGiver then
                    local quest = quests[npc.questId]
                    if not quest.active and not quest.completed then
                        love.graphics.setColor(1, 1, 0)
                        love.graphics.circle("fill", npc.x - camX, npc.y - 10 - camY, 2)
                    elseif quest.active and hasItem(quest.requiredItem) then
                        love.graphics.setColor(0, 1, 0)
                        love.graphics.circle("fill", npc.x - camX, npc.y - 10 - camY, 2)
                    end
                end
            end
        end

        -- Draw player with appropriate sprite
        love.graphics.setColor(1, 1, 1)
        local currentQuad = playerQuads[player.direction][player.moving and (player.walkFrame + 1) or 1]
        local scaleX = (player.facing == "left") and -1 or 1  -- Use facing instead of direction
        local offsetX = (player.facing == "left") and player.size or 0  -- Use facing instead of direction
        love.graphics.draw(
            playerTileset,
            currentQuad,
            player.x - player.size/2 - camX + offsetX,
            player.y - player.size/2 - camY,
            0,
            scaleX,
            1
        )

        -- Draw interaction prompt
        if nearbyDoor and gameState == "playing" then
            local doorText = nearbyDoor.indoor and "[E] Exit" or "[E] Enter"
            drawTextBox(GAME_WIDTH/2 - 45, GAME_HEIGHT - 14, 90, 12, doorText, {1, 1, 1}, true)
        elseif nearbyNPC and gameState == "playing" then
            drawTextBox(GAME_WIDTH/2 - 45, GAME_HEIGHT - 14, 90, 12, "[E] Talk", {1, 1, 1}, true)
        end

        -- Draw dialog
        if gameState == "dialog" and currentDialog then
            drawDialog()
        end

        -- Draw tile grid overlay (cheat)
        CheatConsole.drawGrid(camX, camY, GAME_WIDTH, GAME_HEIGHT)

        -- Draw UI hints
        love.graphics.setColor(0, 0, 0, 0.7)
        love.graphics.rectangle("fill", 0, 0, GAME_WIDTH, 12)
        love.graphics.setColor(1, 1, 1)
        love.graphics.print("Q: Quest log  I: Inventory", 2, -2)
        
        -- Draw gold display
        local goldText = "Gold: " .. playerGold
        local goldTextWidth = font:getWidth(goldText)
        love.graphics.setColor(1, 0.84, 0) -- Gold color
        love.graphics.print(goldText, GAME_WIDTH / 2 - goldTextWidth / 2, -1)
        
        -- Draw cheat indicators
        CheatConsole.drawIndicators(GAME_WIDTH, font, abilityManager)

    elseif gameState == "pauseMenu" then
        -- Draw game world in background
        local camX = camera.x
        local camY = camera.y

        -- Draw the Tiled map
        love.graphics.setColor(1, 1, 1)
        map:draw(-camX, -camY)

        -- Draw NPCs (only on current map)
        for _, npc in ipairs(npcs) do
            if npc.map == currentMap then
                love.graphics.setColor(1, 1, 1)
                love.graphics.draw(npcSprite, npc.x - npc.size/2 - camX, npc.y - npc.size/2 - camY)
            end
        end

        -- Draw player
        love.graphics.setColor(1, 1, 1)
        local currentSprite = playerSprite
        if player.moving then
            currentSprite = (player.walkFrame == 0) and playerWalk0 or playerWalk1
        end
        love.graphics.draw(currentSprite, player.x - player.size/2 - camX, player.y - player.size/2 - camY)

        -- Draw pause menu overlay
        drawPauseMenu()

    elseif gameState == "questLog" then
        drawQuestLog()
    elseif gameState == "inventory" then
        drawInventory()
    elseif gameState == "questTurnIn" then
        drawQuestTurnIn()
    end

    -- Draw cheat console (overlay on top of everything)
    CheatConsole.draw(GAME_WIDTH, GAME_HEIGHT, font)

    -- Draw toasts (always on top)
    drawToasts()

    -- Draw canvas to screen (centered)
    love.graphics.setCanvas()

    -- Clear screen with black (for letterboxing in fullscreen)
    love.graphics.clear(0, 0, 0)

    love.graphics.setColor(1, 1, 1)
    local screenWidth, screenHeight = love.graphics.getDimensions()
    -- Round offset to multiples of SCALE to ensure pixel-perfect alignment
    local offsetX = math.floor((screenWidth - GAME_WIDTH * SCALE) / 2 / SCALE) * SCALE
    local offsetY = math.floor((screenHeight - GAME_HEIGHT * SCALE) / 2 / SCALE) * SCALE
    love.graphics.draw(canvas, offsetX, offsetY, 0, SCALE, SCALE)
end

-- Helper function to draw WoW-style decorative borders
function drawFancyBorder(x, y, w, h, color)
    color = color or {0.8, 0.6, 0.2}
    local borderThick = 2

    -- Outer border (gold)
    love.graphics.setColor(color)
    love.graphics.rectangle("line", x, y, w, h)
    love.graphics.rectangle("line", x-1, y-1, w+2, h+2)

    -- Inner shadow
    love.graphics.setColor(0.1, 0.1, 0.1, 0.5)
    love.graphics.rectangle("line", x+1, y+1, w-2, h-2)

    -- Corner decorations
    love.graphics.setColor(color)
    love.graphics.rectangle("fill", x-1, y-1, 3, 3)
    love.graphics.rectangle("fill", x+w-2, y-1, 3, 3)
    love.graphics.rectangle("fill", x-1, y+h-2, 3, 3)
    love.graphics.rectangle("fill", x+w-2, y+h-2, 3, 3)
end

function drawTextBox(x, y, w, h, text, color, centered)
    -- Background
    love.graphics.setColor(0.05, 0.05, 0.1, 0.95)
    love.graphics.rectangle("fill", x, y, w, h)

    -- Border
    love.graphics.setColor(0.3, 0.25, 0.15)
    love.graphics.rectangle("line", x, y, w, h)
    love.graphics.setColor(0.6, 0.5, 0.3)
    love.graphics.rectangle("line", x-1, y-1, w+2, h+2)

    -- Text
    love.graphics.setColor(color)
    if centered then
        love.graphics.printf(text, x, y-2, w, "center")
    else
        love.graphics.print(text, x+2, y-2)
    end
end

function drawDialog()
    local boxX, boxY = 20, GAME_HEIGHT - 75
    local boxW, boxH = GAME_WIDTH - 40, 70

    -- Main dialog background
    love.graphics.setColor(0.05, 0.05, 0.1, 0.95)
    love.graphics.rectangle("fill", boxX, boxY, boxW, boxH)

    -- Fancy border
    drawFancyBorder(boxX, boxY, boxW, boxH, {0.7, 0.5, 0.2})

    -- Title bar
    love.graphics.setColor(0.15, 0.1, 0.05, 0.9)
    love.graphics.rectangle("fill", boxX+2, boxY+2, boxW-4, 12)
    love.graphics.setColor(0.9, 0.7, 0.3)
    love.graphics.print(currentDialog.npc.name, boxX+4, boxY)

    -- Dialog text
    local text = ""
    local buttonText = ""

    if currentDialog.type == "questOffer" then
        text = currentDialog.quest.name .. "\n" .. currentDialog.quest.description
        buttonText = "[E] Accept"
    elseif currentDialog.type == "questTurnIn" then
        text = currentDialog.quest.reward
        buttonText = "[E] Complete"
    elseif currentDialog.type == "itemGive" then
        text = currentDialog.npc.itemGiveText or "Here, take this!"
        buttonText = "[E] Receive"
    elseif currentDialog.type == "abilityGive" then
        text = currentDialog.npc.abilityGiveText or "You learned a new ability!"
        buttonText = "[E] Learn"
    else
        text = currentDialog.text
        buttonText = "[E] Close"
    end

    love.graphics.setColor(0.9, 0.9, 0.9)
    love.graphics.printf(text, boxX+4, boxY+12, boxW-8, "left")

    -- Button at bottom
    local btnW = 80
    local btnH = 14
    local btnX = boxX + boxW/2 - btnW/2
    local btnY = boxY + boxH - btnH - 3

    love.graphics.setColor(0.2, 0.15, 0.1)
    love.graphics.rectangle("fill", btnX, btnY, btnW, btnH)
    love.graphics.setColor(0.8, 0.6, 0.2)
    love.graphics.rectangle("line", btnX, btnY, btnW, btnH)
    love.graphics.rectangle("line", btnX-1, btnY-1, btnW+2, btnH+2)
    love.graphics.setColor(1, 1, 1)
    love.graphics.printf(buttonText, btnX, btnY-1, btnW, "center")
end

function drawQuestLog()
    local boxX, boxY = 10, 10
    local boxW, boxH = GAME_WIDTH - 20, GAME_HEIGHT - 20

    -- Background
    love.graphics.setColor(0.05, 0.05, 0.1, 0.98)
    love.graphics.rectangle("fill", boxX, boxY, boxW, boxH)

    -- Fancy border
    drawFancyBorder(boxX, boxY, boxW, boxH, {0.7, 0.5, 0.2})

    -- Title bar
    love.graphics.setColor(0.15, 0.1, 0.05, 0.95)
    love.graphics.rectangle("fill", boxX+2, boxY+2, boxW-4, 12)
    love.graphics.setColor(0.9, 0.7, 0.3)
    love.graphics.printf("QUEST LOG", boxX+2, boxY, boxW-4, "center")

    -- Content area
    local y = boxY + 18

    -- Active quests header
    love.graphics.setColor(0.9, 0.7, 0.3)
    love.graphics.print("Active:", boxX+4, y)
    y = y + 12

    if #activeQuests == 0 then
        love.graphics.setColor(0.4, 0.4, 0.4)
        love.graphics.print("None", boxX+6, y)
        y = y + 12
    else
        for _, questId in ipairs(activeQuests) do
            local quest = quests[questId]
            love.graphics.setColor(1, 0.9, 0.3)
            love.graphics.print("- " .. quest.name, boxX+6, y)
            y = y + 10
            love.graphics.setColor(0.7, 0.7, 0.7)
            love.graphics.printf(quest.description, boxX+8, y, boxW-12, "left")
            y = y + 24
        end
    end

    y = y + 4

    -- Completed quests header
    love.graphics.setColor(0.9, 0.7, 0.3)
    love.graphics.print("Completed:", boxX+4, y)
    y = y + 12

    if #completedQuests == 0 then
        love.graphics.setColor(0.4, 0.4, 0.4)
        love.graphics.print("None", boxX+6, y)
    else
        for _, questId in ipairs(completedQuests) do
            local quest = quests[questId]
            love.graphics.setColor(0.3, 0.9, 0.3)
            love.graphics.print("- " .. quest.name, boxX+6, y)
            y = y + 12
        end
    end

    -- Footer
    love.graphics.setColor(0.5, 0.5, 0.5)
    love.graphics.print("[Q] Close", boxX+4, boxY+boxH-15)
end

function drawQuestTurnIn()
    if not currentDialog or currentDialog.type ~= "questTurnIn" then
        return
    end

    -- Draw the game world in the background
    local camX = camera.x
    local camY = camera.y

    -- Draw the Tiled map
    love.graphics.setColor(1, 1, 1)
    map:draw(-camX, -camY)

    -- Draw NPCs (only on current map)
    for _, npc in ipairs(npcs) do
        if npc.map == currentMap then
            love.graphics.setColor(1, 1, 1)
            love.graphics.draw(npcSprite, npc.x - npc.size/2 - camX, npc.y - npc.size/2 - camY)
        end
    end

    -- Draw player
    love.graphics.setColor(1, 1, 1)
    love.graphics.draw(playerSprite, player.x - player.size/2 - camX, player.y - player.size/2 - camY)

    -- Draw dialog box
    local quest = currentDialog.quest
    local boxX = GAME_WIDTH / 2 - 75
    local boxY = GAME_HEIGHT - 90
    local boxW = 150
    local boxH = 85

    -- Background
    love.graphics.setColor(0.05, 0.05, 0.1, 0.98)
    love.graphics.rectangle("fill", boxX, boxY, boxW, boxH)

    -- Fancy border
    drawFancyBorder(boxX, boxY, boxW, boxH, {0.7, 0.5, 0.2})

    -- Title bar
    love.graphics.setColor(0.15, 0.1, 0.05, 0.9)
    love.graphics.rectangle("fill", boxX+2, boxY+2, boxW-4, 12)
    love.graphics.setColor(0.9, 0.7, 0.3)
    love.graphics.printf("Turn In Quest", boxX, boxY, boxW, "center")

    -- Instruction
    love.graphics.setColor(0.7, 0.7, 0.7)
    love.graphics.print("Click the item:", boxX + 4, boxY + 14)

    -- Draw inventory items
    local slotSize = 16
    local padding = 3
    local startY = boxY + 30 -- More padding between instruction and items

    for i, itemId in ipairs(inventory) do
        local slotX = boxX + 6
        local slotY = startY + (i - 1) * (slotSize + padding)

        -- Slot background
        love.graphics.setColor(0.1, 0.1, 0.15, 0.8)
        love.graphics.rectangle("fill", slotX, slotY, slotSize, slotSize)

        -- Slot border
        love.graphics.setColor(0.3, 0.25, 0.2)
        love.graphics.rectangle("line", slotX, slotY, slotSize, slotSize)

        -- Item icon (simple colored square)
        love.graphics.setColor(0.7, 0.5, 0.9)
        love.graphics.rectangle("fill", slotX + 2, slotY + 2, slotSize - 4, slotSize - 4)

        -- Item name from registry
        local itemData = itemRegistry[itemId]
        local itemName = itemData and itemData.name or itemId
        love.graphics.setColor(1, 1, 1)
        love.graphics.print(itemName, slotX + slotSize + 4, slotY + 2)
    end

    -- Footer hint
    love.graphics.setColor(0.5, 0.5, 0.5)
    love.graphics.print("[ESC] Cancel", boxX + 4, boxY + boxH - 17)
end

function drawInventory()
    local boxX, boxY = 10, 10
    local boxW, boxH = GAME_WIDTH - 20, GAME_HEIGHT - 20

    -- Background
    love.graphics.setColor(0.05, 0.05, 0.1, 0.98)
    love.graphics.rectangle("fill", boxX, boxY, boxW, boxH)

    -- Fancy border
    drawFancyBorder(boxX, boxY, boxW, boxH, {0.5, 0.3, 0.6})

    -- Title bar
    love.graphics.setColor(0.1, 0.05, 0.15, 0.95)
    love.graphics.rectangle("fill", boxX+2, boxY+2, boxW-4, 12)
    love.graphics.setColor(0.8, 0.6, 0.9)
    love.graphics.printf("INVENTORY", boxX+2, boxY, boxW-4, "center")

    -- Content area with item slots
    local slotSize = 20
    local padding = 4
    local slotsPerRow = 12
    local startY = boxY + 16

    -- Draw item slots
    for i = 0, 23 do
        local row = math.floor(i / slotsPerRow)
        local col = i % slotsPerRow
        local slotX = boxX + 4 + col * (slotSize + padding)
        local slotY = startY + row * (slotSize + padding)

        -- Slot background
        love.graphics.setColor(0.1, 0.1, 0.15, 0.8)
        love.graphics.rectangle("fill", slotX, slotY, slotSize, slotSize)

        -- Slot border
        love.graphics.setColor(0.3, 0.25, 0.2)
        love.graphics.rectangle("line", slotX, slotY, slotSize, slotSize)

        -- Draw item if present
        if inventory[i+1] then
            love.graphics.setColor(0.7, 0.5, 0.9)
            love.graphics.rectangle("fill", slotX+2, slotY+2, slotSize-4, slotSize-4)
            love.graphics.setColor(0.9, 0.7, 1)
            love.graphics.rectangle("line", slotX+2, slotY+2, slotSize-4, slotSize-4)
        end
    end

    -- Item list below slots
    local listY = startY + 60
    love.graphics.setColor(0.8, 0.6, 0.9)
    love.graphics.print("Items:", boxX+4, listY)
    listY = listY + 12

    if #inventory == 0 then
        love.graphics.setColor(0.4, 0.4, 0.4)
        love.graphics.print("Empty", boxX+6, listY)
    else
        for _, itemId in ipairs(inventory) do
            local itemData = itemRegistry[itemId]
            local itemName = itemData and itemData.name or itemId
            love.graphics.setColor(0.7, 0.5, 0.9)
            love.graphics.print("- " .. itemName, boxX+6, listY)
            listY = listY + 12
        end
    end

    -- Footer
    love.graphics.setColor(0.5, 0.5, 0.5)
    love.graphics.print("[I] Close", boxX+4, boxY+boxH-15)
end<|MERGE_RESOLUTION|>--- conflicted
+++ resolved
@@ -221,7 +221,6 @@
     titleFont:setFilter("nearest", "nearest")
 
     -- Load sprites
-<<<<<<< HEAD
     playerTileset = love.graphics.newImage("tiles/player-tileset.png")
     -- Create quads for player animation
     playerQuads = {
@@ -238,11 +237,6 @@
     playerQuads.left = playerQuads.down
     playerQuads.right = playerQuads.down
     
-=======
-    playerSprite = love.graphics.newImage("sprites/player.png")
-    playerWalk0 = love.graphics.newImage("sprites/player-walk0.png")
-    playerWalk1 = love.graphics.newImage("sprites/player-walk1.png")
->>>>>>> 56b32818
     npcSprite = love.graphics.newImage("sprites/npc.png")
 
     -- Load Tiled map
