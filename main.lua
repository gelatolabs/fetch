-- Libraries
local sti = require "sti"
local questData = require "quests"
local CheatConsole = require "cheat_console"
local AbilitySystem = require "ability_system"
local DialogSystem = require "dialog_system"
local UISystem = require "ui_system"
local MapSystem = require "map_system"
local PlayerSystem = require "player_system"
local ShopSystem = require "shop_system"

-- Game constants (managed by UISystem)
-- Graphics resources (managed by UISystem)

-- Audio
local quackSound

-- Game state
-- mainMenu, settings, playing, dialog, questLog, inventory, questTurnIn, shop
local gameState = "mainMenu"

-- Settings
local volume = 1.0

-- Input tracking for movement priority
local heldKeys = {}

-- Player reference (managed by PlayerSystem)
local player = nil

-- Camera (Pokemon-style: always centered on player)
local camera = {
    x = 0,
    y = 0
}

-- World map
local map
local world = {
    tileSize = 16
}

-- NPCs
local npcs = {}

-- Quests
local quests = {}
local activeQuests = {}
local completedQuests = {}

-- Item registry (single source of truth for all items)
local itemRegistry = {
    item_cat = {id = "item_cat", name = "Fluffy Cat", aliases = {"cat"}},
    item_book = {id = "item_book", name = "Ancient Tome", aliases = {"book"}},
    item_package = {id = "item_package", name = "Sealed Package", aliases = {"package"}},
    item_floaties = {id = "item_floaties", name = "Swimming Floaties", aliases = {"floaties", "floaty"}},
    item_wood = {id = "item_wood", name = "Wooden Planks", aliases = {"wood", "planks"}},
    item_shoes = {id = "item_shoes", name = "Jumping Shoes", aliases = {"shoes", "boots", "jumping shoes"}},
    item_rubber_duck = {id = "item_rubber_duck", name = "Rubber Duck", aliases = {"duck", "rubber duck"}},
    item_labubu = {id = "item_labubu", name = "Labubu", aliases = {"labubu"}}
}

-- UI state
local nearbyNPC = nil
local nearbyDoor = nil
local questTurnInData = nil  -- Stores {npc, quest} for quest turn-in UI
local questOfferData = nil  -- Stores {npc, quest} for quest offer UI
local winScreenTimer = 0
local introShown = false

-- Toast system (managed by UISystem)

-- Door/Map transition system (managed by MapSystem)
local currentMap = "map"

-- Map transition state
local mapTransition = {
    active = false,
    fromMap = nil,
    toMap = nil,
    fromMapObj = nil,
    toMapObj = nil,
    direction = nil, -- "north", "south", "east", "west"
    progress = 0, -- 0 to 1
    duration = 0.8, -- seconds
    targetDoor = nil
}

-- Camera helper functions
local function centerCameraOnPlayer()
    camera.x = player.x - UISystem.getGameWidth() / 2
    camera.y = player.y - UISystem.getGameHeight() / 2
end

local function clampCameraToMapBounds()
    if not world.minX or not world.maxX then
        return
    end
    
    local mapWidth = world.maxX - world.minX
    local mapHeight = world.maxY - world.minY
    
    -- Only clamp if map is larger than screen
    if mapWidth > UISystem.getGameWidth() then
        camera.x = math.max(world.minX, math.min(camera.x, world.maxX - UISystem.getGameWidth()))
    else
        camera.x = world.minX + (mapWidth - UISystem.getGameWidth()) / 2
    end
    
    if mapHeight > UISystem.getGameHeight() then
        camera.y = math.max(world.minY, math.min(camera.y, world.maxY - UISystem.getGameHeight()))
    else
        camera.y = world.minY + (mapHeight - UISystem.getGameHeight()) / 2
    end
end

local function updateCamera()
    centerCameraOnPlayer()
    clampCameraToMapBounds()
end

function love.load()
    love.window.setTitle("Go Fetch")

    -- Initialize UI system (sets up window, graphics, canvas, and fonts)
    UISystem.init()

    -- Initialize Player system (includes ability registration)
    PlayerSystem.init(UISystem)
    player = PlayerSystem.getPlayer()

    -- Initialize Shop system
    ShopSystem.init()

    -- Load audio
    quackSound = love.audio.newSource("audio/quack.wav", "static")

    -- Load Tiled map
    map = sti(MapSystem.getMapPath(currentMap))
    
    -- Initialize MapSystem
    MapSystem.init(map, world, CheatConsole, questData.npcs, currentMap)
    MapSystem.calculateMapBounds()

    -- Load game data
    loadGameData()
    
    -- Validate player spawn position
    local newX, newY, success = MapSystem.findValidSpawnPosition(player.x, player.y, "Player", 15)
    if newX ~= player.x or newY ~= player.y then
        -- Update player position and grid position
        player.x = newX
        player.y = newY
        player.gridX = math.floor(newX / 16)
        player.gridY = math.floor(newY / 16)
    end
    
    -- Initialize camera centered on player
    updateCamera()
end

function loadGameData()
    -- Load NPCs from quest data, validating positions
    local npcTileset = love.graphics.newImage("tiles/fetch-tileset.png")
    for _, npcData in pairs(questData.npcs) do
        local newX, newY, success = MapSystem.findValidSpawnPosition(npcData.x, npcData.y, "NPC '" .. npcData.name .. "'", 20)
        npcData.x = newX
        npcData.y = newY
        
        -- Load NPC sprite from tileset using quad
        if npcData.spriteX and npcData.spriteY then
            npcData.sprite = {
                tileset = npcTileset,
                quad = love.graphics.newQuad(
                    npcData.spriteX, 
                    npcData.spriteY, 
                    16, -- sprite width
                    16, -- sprite height
                    npcTileset:getDimensions()
                )
            }
        else
            -- Fallback to default sprite
            npcData.sprite = {
                image = love.graphics.newImage("sprites/npc.png")
            }
        end
    end

    -- Load quests from quest data
    for questId, questInfo in pairs(questData.questData) do
        quests[questId] = questInfo
    end
end


function love.update(dt)
    -- Update map(s)
    if mapTransition.active then
        map:update(dt)
        if mapTransition.toMapObj then
            mapTransition.toMapObj:update(dt)
        end

        -- Update transition progress
        mapTransition.progress = mapTransition.progress + dt / mapTransition.duration

        if mapTransition.progress >= 1 then
            -- Transition complete
            mapTransition.active = false
            currentMap = mapTransition.toMap
            map = mapTransition.toMapObj

            -- Update MapSystem references
            MapSystem.updateReferences(map, currentMap)
            MapSystem.calculateMapBounds()

            -- Set player position to target door location with offset
            PlayerSystem.setPosition(mapTransition.targetX * 16 + 8, mapTransition.targetY * 16 + 8, mapTransition.targetX, mapTransition.targetY)
            player.moving = false

            -- Update camera
            updateCamera()

            -- Clear transition state
            mapTransition.fromMap = nil
            mapTransition.toMap = nil
            mapTransition.fromMapObj = nil
            mapTransition.toMapObj = nil
            mapTransition.targetDoor = nil
            mapTransition.targetX = nil
            mapTransition.targetY = nil
        end
    else
        map:update(dt)
    end

    -- Update toasts
    UISystem.updateToasts(dt)

    -- Update chat animation
    UISystem.updateChat(dt)

    -- Handle win screen timer
    if gameState == "winScreen" then
        winScreenTimer = winScreenTimer + dt
        if winScreenTimer >= 5 then  -- 5 seconds
            love.event.quit()
        end
        return
    end

    if gameState == "playing" and not CheatConsole.isOpen() then
        -- Update player movement (only if not transitioning)
        if not mapTransition.active then
            PlayerSystem.update(dt, heldKeys)
        end

        -- Update camera to follow player
        updateCamera()

<<<<<<< HEAD
        -- Check for nearby NPCs (only on current map, not during transition)
        if not mapTransition.active then
            nearbyNPC = nil
            for _, npc in ipairs(npcs) do
                if npc.map == currentMap then
                    local dist = math.sqrt((player.x - npc.x)^2 + (player.y - npc.y)^2)
                    if dist < 40 then
                        nearbyNPC = npc
                        break
                    end
=======
        -- Check for nearby NPCs (only on current map)
        nearbyNPC = nil
        for _, npc in pairs(questData.npcs) do
            if npc.map == currentMap then
                local dist = math.sqrt((player.x - npc.x)^2 + (player.y - npc.y)^2)
                if dist < 40 then
                    nearbyNPC = npc
                    break
>>>>>>> 3f93f4ac
                end
            end

            -- Check for nearby doors
            nearbyDoor = MapSystem.findDoorAt(player.gridX, player.gridY)
        end
    end
end


function love.mousemoved(x, y, dx, dy)
    -- Show mouse cursor when mouse is moved
    love.mouse.setVisible(true)

    -- Update UI mouse position
    UISystem.updateMouse(x, y)

    -- Handle slider dragging
    if gameState == "settings" then
        volume = UISystem.handleSliderDrag(volume, function(newVolume)
            love.audio.setVolume(newVolume)
        end)
    end
end

function love.mousepressed(x, y, button)
    love.mouse.setVisible(true)
    UISystem.updateMouse(x, y)

    if button ~= 1 then
        return
    end

    -- Handle main menu clicks
    if gameState == "mainMenu" then
        UISystem.handleMainMenuClick(x, y, {
            onPlay = function()
                gameState = "playing"
                -- Show intro dialog if not shown yet
                if not introShown then
                    introShown = true
                    -- Find the intro NPC
                    for _, npc in pairs(questData.npcs) do
                        if npc.isIntroNPC then
                            gameState = DialogSystem.showDialog({
                                type = "generic",
                                npc = npc,
                                text = npc.introText
                            })
                            break
                        end
                    end
                end
            end,
            onSettings = function()
                gameState = "settings"
            end,
            onQuit = function()
                love.event.quit()
            end
        })
        return
    end

    -- Handle pause menu clicks
    if gameState == "pauseMenu" then
        UISystem.handlePauseMenuClick(x, y, {
            onResume = function()
                gameState = "playing"
            end,
            onQuit = function()
                love.event.quit()
            end
        })
        return
    end

    -- Handle settings menu clicks
    if gameState == "settings" then
        local handled, newVolume = UISystem.handleSettingsClick(x, y, volume, {
            onBack = function()
                gameState = "mainMenu"
            end,
            onVolumeChange = function(newVolume)
                love.audio.setVolume(newVolume)
            end
        })
        if newVolume then
            volume = newVolume
        end
        return
    end

    -- Handle shop clicks
    if gameState == "shop" then
        ShopSystem.handleClick(x, y, function(shopItem)
            if shopItem then
                -- Purchase the item
                local success, message, color = ShopSystem.purchaseItem(shopItem, itemRegistry)
                showToast(message, color)
            else
                -- Insufficient funds (nil indicates this)
                showToast("Not enough gold!", {1, 0, 0})
            end
        end)
        return
    end

    -- Handle quest offer clicks
    if gameState == "questOffer" then
        UISystem.handleQuestOfferClick(x, y, questOfferData, {
            onAccept = function(quest)
                quest.active = true
                table.insert(activeQuests, quest.id)
                showToast("Quest Accepted: " .. quest.name, {1, 1, 0})
                questOfferData = nil
                DialogSystem.clearDialog()
                gameState = "playing"
            end,
            onReject = function()
                questOfferData = nil
                DialogSystem.clearDialog()
                gameState = "playing"
            end
        })
        return
    end

    -- Handle quest turn-in clicks
    if gameState == "questTurnIn" then
        -- Convert screen coordinates to canvas coordinates
        local screenWidth, screenHeight = love.graphics.getDimensions()
        local totalWidth = UISystem.getChatPaneWidth() + UISystem.getGameWidth()
        local offsetX = math.floor((screenWidth - totalWidth * UISystem.getScale()) / 2 / UISystem.getScale()) * UISystem.getScale()
        local offsetY = math.floor((screenHeight - UISystem.getGameHeight() * UISystem.getScale()) / 2 / UISystem.getScale()) * UISystem.getScale()
        local canvasX = (x - offsetX) / UISystem.getScale()
        local canvasY = (y - offsetY) / UISystem.getScale()

        UISystem.handleQuestTurnInClick(canvasX, canvasY, questTurnInData, PlayerSystem.getInventory(), {
            onCorrectItem = function(quest, npc)
                PlayerSystem.removeItem(quest.requiredItem)
                completeQuest(quest)
                -- Show reward dialog
                gameState = DialogSystem.showDialog({
                    type = "generic",
                    npc = npc,
                    text = quest.reward,
                    completedMainQuest = quest.isMainQuest
                })
                questTurnInData = nil
            end,
            onWrongItem = function()
                showToast("That's not the right item!", {1, 0.5, 0})
            end
        })
        return
    end
end

function love.textinput(text)
    CheatConsole.textInput(text)
end

function love.keypressed(key)
    love.mouse.setVisible(false)

    -- Track movement keys for input priority
    if key == "w" or key == "up" or key == "s" or key == "down" or
       key == "a" or key == "left" or key == "d" or key == "right" then
        -- Remove if already in list
        for i = #heldKeys, 1, -1 do
            if heldKeys[i] == key then
                table.remove(heldKeys, i)
            end
        end
        -- Add to end (most recent)
        table.insert(heldKeys, key)
    end

    -- Handle cheat console keys
    if CheatConsole.keyPressed(key, {
        abilityManager = PlayerSystem.getAbilityManager(),
        activeQuests = activeQuests,
        completedQuests = completedQuests,
        quests = quests,
        inventory = PlayerSystem.getInventory(),
        itemRegistry = itemRegistry,
        progressDialog = UISystem.progressDialog
    }, gameState) then
        return  -- Key was handled by console
    end

    -- Progress dialog with Enter key
    if key == "return" then
        UISystem.progressDialog()
        return
    end

    -- Normal game controls
    if key == "space" or key == "e" then
        if gameState == "playing" and nearbyDoor then
            enterDoor(nearbyDoor)
        elseif gameState == "playing" and nearbyNPC then
            interactWithNPC(nearbyNPC)
        elseif gameState == "dialog" then
            local callbacks = {
                onQuestAccept = function(quest)
                    quest.active = true
                    table.insert(activeQuests, quest.id)
                    showToast("Quest Accepted: " .. quest.name, {1, 1, 0})
                end,
                onQuestComplete = function(quest)
                    PlayerSystem.removeItem(quest.requiredItem)
                    completeQuest(quest)
                end,
                onItemReceive = function(itemId)
                    PlayerSystem.addItem(itemId)
                    local itemData = itemRegistry[itemId]
                    local itemName = itemData and itemData.name or itemId
                    showToast("Received: " .. itemName, {0.7, 0.5, 0.9})
                end,
                onAbilityLearn = function(abilityId, quest)
                    PlayerSystem.grantAbility(abilityId)
                    completeQuest(quest)
                end
            }
            local newState, shouldClear = DialogSystem.handleInput(callbacks)
            if newState then
                gameState = newState
                -- If transitioning to quest offer, store the quest data
                if newState == "questOffer" then
                    local currentDialog = DialogSystem.getCurrentDialog()
                    questOfferData = {npc = currentDialog.npc, quest = currentDialog.quest}
                end
            end
            if shouldClear then
                DialogSystem.clearDialog()
            end
        end
    elseif key == "l" then
        if gameState == "playing" then
            gameState = "questLog"
        elseif gameState == "questLog" then
            gameState = "playing"
        end
    elseif key == "q" then
        if gameState == "playing" then
            quackSound:play()
        end
    elseif key == "i" then
        if gameState == "playing" then
            gameState = "inventory"
        elseif gameState == "inventory" then
            gameState = "playing"
        end
    elseif key == "escape" then
        if gameState == "playing" then
            gameState = "pauseMenu"
        elseif gameState == "pauseMenu" then
            gameState = "playing"
        elseif gameState == "shop" then
            gameState = "playing"
        elseif gameState ~= "mainMenu" and gameState ~= "settings" then
            gameState = "playing"
            DialogSystem.clearDialog()
        end
    elseif key == "f" then
        love.window.setFullscreen(not love.window.getFullscreen())
    end
end

function love.keyreleased(key)
    -- Remove from held keys list
    for i = #heldKeys, 1, -1 do
        if heldKeys[i] == key then
            table.remove(heldKeys, i)
        end
    end
end

function enterDoor(door)
    -- Determine transition direction based on door direction property
    local transitionDirection = nil
    if door.direction == "horizontal" then
        -- Horizontal doors are north/south transitions
        if door.targetMap == "mapnorth" or (currentMap == "mapnorth" and door.targetMap == "map") then
            transitionDirection = door.targetMap == "mapnorth" and "north" or "south"
        elseif door.targetMap == "mapsouth" or (currentMap == "mapsouth" and door.targetMap == "map") then
            transitionDirection = door.targetMap == "mapsouth" and "south" or "north"
        end
    elseif door.direction == "vertical" then
        -- Vertical doors are east/west transitions
        if door.targetMap == "mapwest" or (currentMap == "mapwest" and door.targetMap == "map") then
            transitionDirection = door.targetMap == "mapwest" and "west" or "east"
        end
    end

    -- Calculate target position with offset
    local targetX = door.targetX + (door.offsetX or 0)
    local targetY = door.targetY + (door.offsetY or 0)

    -- For shop (indoor) transitions or no direction, use instant transition
    if not transitionDirection or door.targetMap == "shop" or currentMap == "shop" then
        -- Load the new map
        currentMap = door.targetMap
        map = sti(MapSystem.getMapPath(currentMap))

        -- Update MapSystem references
        MapSystem.updateReferences(map, currentMap)
        MapSystem.calculateMapBounds()

        -- Set player position to target door location with offset
        PlayerSystem.setPosition(targetX * 16 + 8, targetY * 16 + 8, targetX, targetY)
        player.moving = false

        -- Update camera to follow player
        updateCamera()
        return
    end

    -- Start sliding transition for outdoor maps
    mapTransition.active = true
    mapTransition.fromMap = currentMap
    mapTransition.toMap = door.targetMap
    mapTransition.fromMapObj = map
    mapTransition.toMapObj = sti(MapSystem.getMapPath(door.targetMap))
    mapTransition.direction = transitionDirection
    mapTransition.progress = 0
    mapTransition.targetDoor = door
    mapTransition.targetX = targetX
    mapTransition.targetY = targetY
end

function interactWithNPC(npc)
    if npc.isIntroNPC then
        -- Show manifesto if intro already shown, otherwise show intro text
        local text = introShown and npc.manifestoText or npc.introText
        gameState = DialogSystem.showDialog({
            type = "generic",
            npc = npc,
            text = text
        })
    elseif npc.isShopkeeper then
        -- Open shop UI
        ShopSystem.open()
        gameState = "shop"
    elseif npc.isQuestGiver then
        local quest = quests[npc.questId]
        if not quest.active and not quest.completed then
            -- Show initial dialog, then quest offer
            local dialogText = npc.questOfferDialog or "I have a quest for you."
            gameState = DialogSystem.showDialog({
                type = "questOfferDialog",
                npc = npc,
                quest = quest,
                text = dialogText
            })
        elseif quest.active and quest.requiredItem and PlayerSystem.hasItem(quest.requiredItem) then
            -- Turn in quest - show inventory selection UI (not using DialogSystem for this special UI)
            questTurnInData = {npc = npc, quest = quest}
            gameState = "questTurnIn"
        else
            -- Quest already active (but no item yet) or completed
            local text = quest.active and (quest.reminderText or "Come back when you have the item!") or "Thanks again!"
            gameState = DialogSystem.showDialog({
                type = "generic",
                npc = npc,
                text = text
            })
        end
    elseif npc.givesItem then
        -- Check if the required quest is active
        local requiredQuest = npc.requiresQuest and quests[npc.requiresQuest]
        local questActive = requiredQuest and requiredQuest.active

        if not questActive then
            -- Quest not active, show generic dialog
            local text = npc.noQuestText or "Hello there!"
            gameState = DialogSystem.showDialog({
                type = "generic",
                npc = npc,
                text = text
            })
        elseif not PlayerSystem.hasItem(npc.givesItem) then
            -- Quest active and don't have item, give it
            local text = npc.itemGiveText or "Here, take this!"
            gameState = DialogSystem.showDialog({
                type = "itemGive",
                npc = npc,
                item = npc.givesItem,
                text = text
            })
        else
            -- Already have the item
            local text = "I already gave you the item!"
            gameState = DialogSystem.showDialog({
                type = "generic",
                npc = npc,
                text = text
            })
        end
    elseif npc.givesAbility then
        -- Check if the required quest is active
        local requiredQuest = npc.requiresQuest and quests[npc.requiresQuest]
        local questActive = requiredQuest and requiredQuest.active

        if not questActive then
            -- Quest not active, show generic dialog
            local text = npc.noQuestText or "Hello there!"
            gameState = DialogSystem.showDialog({
                type = "generic",
                npc = npc,
                text = text
            })
        elseif not PlayerSystem.hasAbility(npc.givesAbility) then
            -- Quest active and don't have ability, give it
            local text = npc.abilityGiveText or "You learned a new ability!"
            gameState = DialogSystem.showDialog({
                type = "abilityGive",
                npc = npc,
                ability = npc.givesAbility,
                quest = requiredQuest,
                text = text
            })
        else
            -- Already have the ability
            local text = "You already learned that ability!"
            gameState = DialogSystem.showDialog({
                type = "generic",
                npc = npc,
                text = text
            })
        end
    end
end

-- Helper function to complete a quest
function completeQuest(quest)
    quest.active = false
    quest.completed = true
    if quest.updateQuestGiverSpriteX and quest.updateQuestGiverSpriteY then
        questData.npcs[quest.questGiver].spriteX = quest.updateQuestGiverSpriteX
        questData.npcs[quest.questGiver].spriteY = quest.updateQuestGiverSpriteY
        questData.npcs[quest.questGiver].sprite.quad = love.graphics.newQuad(
                    questData.npcs[quest.questGiver].spriteX, 
                    questData.npcs[quest.questGiver].spriteY, 
                    16, -- sprite width
                    16, -- sprite height
                    questData.npcs[quest.questGiver].sprite.tileset:getDimensions()
                )
    end
    table.remove(activeQuests, indexOf(activeQuests, quest.id))
    table.insert(completedQuests, quest.id)

    -- Grant ability if quest provides one
    if quest.grantsAbility then
        PlayerSystem.grantAbility(quest.grantsAbility)

        local ability = PlayerSystem.getAbility(quest.grantsAbility)
        if ability then
            showToast("Learned: " .. ability.name .. "!", ability.color)
        end
    end

    -- Award gold
    if quest.goldReward and quest.goldReward > 0 then
        PlayerSystem.addGold(quest.goldReward)
        showToast("+" .. quest.goldReward .. " Gold", {1, 0.84, 0})
    end

    showToast("Quest Complete: " .. quest.name, {0, 1, 0})

    -- Check if main quest was completed (win condition)
    if quest.isMainQuest then
        gameState = "winScreen"
    end
end


function indexOf(tbl, value)
    for i, v in ipairs(tbl) do
        if v == value then
            return i
        end
    end
    return nil
end

-- Wrapper function for backward compatibility
function showToast(message, color)
    UISystem.showToast(message, color)
end

<<<<<<< HEAD
-- Helper function to draw a map with NPCs
function drawMapAndNPCs(mapObj, mapName, camX, camY, chatOffset, offsetX, offsetY)
    offsetX = offsetX or 0
    offsetY = offsetY or 0

    -- Draw the Tiled map
    love.graphics.setColor(1, 1, 1)
    mapObj:draw(chatOffset - camX + offsetX, -camY + offsetY)

    -- Draw NPCs (only on this map)
    for _, npc in ipairs(npcs) do
        if npc.map == mapName then
=======
-- Helper function to draw NPCs on the current map
local function drawNPCs(camX, camY, chatOffset)
    for _, npc in pairs(questData.npcs) do
        if npc.map == currentMap then
>>>>>>> 3f93f4ac
            love.graphics.setColor(1, 1, 1)
            if npc.sprite.quad then
                -- Draw from tileset using quad
                love.graphics.draw(
<<<<<<< HEAD
                    npc.sprite.tileset,
                    npc.sprite.quad,
                    chatOffset + npc.x - npc.size/2 - camX + offsetX,
                    npc.y - npc.size/2 - camY + offsetY
=======
                    npc.sprite.tileset, 
                    npc.sprite.quad,
                    chatOffset + npc.x - npc.size/2 - camX, 
                    npc.y - npc.size/2 - camY
>>>>>>> 3f93f4ac
                )
            else
                -- Draw fallback sprite
                love.graphics.draw(
                    npc.sprite.image,
<<<<<<< HEAD
                    chatOffset + npc.x - npc.size/2 - camX + offsetX,
                    npc.y - npc.size/2 - camY + offsetY
                )
            end

            -- Draw quest indicator
            if npc.isQuestGiver then
                local quest = quests[npc.questId]
                if not quest.active and not quest.completed then
                    love.graphics.setColor(1, 1, 0)
                    love.graphics.circle("fill", chatOffset + npc.x - camX + offsetX, npc.y - 10 - camY + offsetY, 2)
                elseif quest.active and hasItem(quest.requiredItem) then
                    love.graphics.setColor(0, 1, 0)
                    love.graphics.circle("fill", chatOffset + npc.x - camX + offsetX, npc.y - 10 - camY + offsetY, 2)
=======
                    chatOffset + npc.x - npc.size/2 - camX, 
                    npc.y - npc.size/2 - camY
                )
            end
            
            -- Draw quest indicator (only in playing/dialog state)
            if gameState == "playing" or gameState == "dialog" then
                if npc.isQuestGiver then
                    local quest = quests[npc.questId]
                    if not quest.active and not quest.completed then
                        love.graphics.setColor(1, 1, 0)
                        love.graphics.circle("fill", chatOffset + npc.x - camX, npc.y - 10 - camY, 2)
                    elseif quest.active and PlayerSystem.hasItem(quest.requiredItem) then
                        love.graphics.setColor(0, 1, 0)
                        love.graphics.circle("fill", chatOffset + npc.x - camX, npc.y - 10 - camY, 2)
                    end
>>>>>>> 3f93f4ac
                end
            end
        end
    end
end


function love.mousereleased(x, y, button)
    if button == 1 then
        UISystem.stopSliderDrag()
    end
end




function love.draw()
    -- Draw to canvas
    love.graphics.setCanvas(UISystem.getCanvas())
    love.graphics.clear(0.1, 0.1, 0.1)

    -- Draw chat pane (always visible)
    UISystem.drawChatPane()

    if gameState == "mainMenu" then
        UISystem.drawMainMenu()
    elseif gameState == "settings" then
        UISystem.drawSettings(volume)
    elseif gameState == "playing" or gameState == "dialog" then
        -- Clip rendering to game area only (in canvas coordinates)
        love.graphics.setScissor(UISystem.getChatPaneWidth(), 0, UISystem.getGameWidth(), UISystem.getGameHeight())

        -- Draw world with chat pane offset
        local camX = camera.x
        local camY = camera.y
        local chatOffset = UISystem.getChatPaneWidth()

<<<<<<< HEAD
        -- Handle map transitions
        if mapTransition.active then
            local progress = mapTransition.progress
            local eased = 1 - (1 - progress)^3 -- ease-out cubic
            local gameHeight = UISystem.getGameHeight()
            local gameWidth = UISystem.getGameWidth()

            if mapTransition.direction == "north" then
                -- Moving north: new map (mapnorth) slides in from top
                -- Show bottom of new map touching top of old map, then slide down
                local slideOffset = eased * gameHeight

                -- For the new map (mapnorth), we need to show its BOTTOM edge at the top
                -- This means adjusting camY to point to the bottom of the new map
                local newMapCamY = MapSystem.getMapHeight(mapTransition.toMapObj) - gameHeight

                -- Draw new map above (showing its bottom edge)
                drawMapAndNPCs(mapTransition.toMapObj, mapTransition.toMap, camX, newMapCamY, chatOffset, 0, -gameHeight + slideOffset)
                -- Draw old map below
                drawMapAndNPCs(mapTransition.fromMapObj, mapTransition.fromMap, camX, camY, chatOffset, 0, slideOffset)
            elseif mapTransition.direction == "south" then
                -- Moving south: new map slides in from bottom
                -- Show top of new map touching bottom of old map, then slide up
                local slideOffset = -eased * gameHeight

                -- For the new map, we need to show its TOP edge at the bottom
                local newMapCamY = MapSystem.getMapMinY(mapTransition.toMapObj)

                -- For the old map (e.g., mapnorth), we need to show its BOTTOM edge
                local oldMapCamY = MapSystem.getMapHeight(mapTransition.fromMapObj) - gameHeight

                -- Draw new map below (showing its top edge)
                drawMapAndNPCs(mapTransition.toMapObj, mapTransition.toMap, camX, newMapCamY, chatOffset, 0, gameHeight + slideOffset)
                -- Draw old map above (showing its bottom edge)
                drawMapAndNPCs(mapTransition.fromMapObj, mapTransition.fromMap, camX, oldMapCamY, chatOffset, 0, slideOffset)
            elseif mapTransition.direction == "east" then
                -- Moving east: new map slides in from right
                -- Show left edge of new map touching right edge of old map, then slide left
                local slideOffset = -eased * gameWidth

                -- For the new map, show its LEFT edge (minX)
                local newMapCamX = MapSystem.getMapMinX(mapTransition.toMapObj)

                -- For the old map, show its RIGHT edge
                local oldMapCamX = MapSystem.getMapWidth(mapTransition.fromMapObj) - gameWidth

                -- Draw new map on right (showing its left edge)
                drawMapAndNPCs(mapTransition.toMapObj, mapTransition.toMap, newMapCamX, camY, chatOffset, gameWidth + slideOffset, 0)
                -- Draw old map on left (showing its right edge)
                drawMapAndNPCs(mapTransition.fromMapObj, mapTransition.fromMap, oldMapCamX, camY, chatOffset, slideOffset, 0)
            elseif mapTransition.direction == "west" then
                -- Moving west: new map (mapwest) slides in from left
                -- Show right edge of new map touching left edge of old map, then slide right
                local slideOffset = eased * gameWidth

                -- For the new map (mapwest), show its RIGHT edge
                local newMapCamX = MapSystem.getMapWidth(mapTransition.toMapObj) - gameWidth

                -- For the old map, show its LEFT edge (minX)
                local oldMapCamX = MapSystem.getMapMinX(mapTransition.fromMapObj)

                -- Draw new map on left (showing its right edge)
                drawMapAndNPCs(mapTransition.toMapObj, mapTransition.toMap, newMapCamX, camY, chatOffset, -gameWidth + slideOffset, 0)
                -- Draw old map on right (showing its left edge)
                drawMapAndNPCs(mapTransition.fromMapObj, mapTransition.fromMap, oldMapCamX, camY, chatOffset, slideOffset, 0)
            end
        else
            -- Normal rendering (no transition)
            drawMapAndNPCs(map, currentMap, camX, camY, chatOffset)
        end
=======
        -- Draw the Tiled map (offset by chat pane width)
        love.graphics.setColor(1, 1, 1)
        map:draw(chatOffset - camX, -camY)

        -- Draw NPCs (only on current map, offset by chat pane)
        drawNPCs(camX, camY, chatOffset)
>>>>>>> 3f93f4ac

        -- Draw player
        PlayerSystem.draw(camX, camY, chatOffset)

        -- Draw interaction prompt (offset by chat pane)
        if nearbyDoor and gameState == "playing" then
            local doorText = "[E] " .. nearbyDoor.text
            UISystem.drawTextBox(chatOffset + UISystem.getGameWidth()/2 - 45, UISystem.getGameHeight() - 14, 90, 12, doorText, {1, 1, 1}, true)
        elseif nearbyNPC and gameState == "playing" then
            UISystem.drawTextBox(chatOffset + UISystem.getGameWidth()/2 - 45, UISystem.getGameHeight() - 14, 90, 12, "[E] Talk", {1, 1, 1}, true)
        end

        -- Draw dialog (offset by chat pane)
        if gameState == "dialog" then
            love.graphics.push()
            love.graphics.translate(chatOffset, 0)
            DialogSystem.draw(UISystem.getGameWidth(), UISystem.getGameHeight(), UISystem.drawFancyBorder)
            love.graphics.pop()
        end

        -- Draw tile grid overlay (cheat, offset by chat pane)
        love.graphics.push()
        love.graphics.translate(chatOffset, 0)
        UISystem.drawGrid(camX, camY, CheatConsole.isGridActive())
        love.graphics.pop()

        -- Draw UI hints (offset by chat pane)
        love.graphics.push()
        love.graphics.translate(chatOffset, 0)
        UISystem.drawUIHints()
        
        -- Draw gold display
        UISystem.drawGoldDisplay(PlayerSystem.getGold())
        
        -- Draw cheat indicators
        UISystem.drawIndicators(CheatConsole.isNoclipActive(), CheatConsole.isGridActive(), PlayerSystem.getAbilityManager())
        love.graphics.pop()

        -- Reset scissor
        love.graphics.setScissor()

    elseif gameState == "pauseMenu" then
        -- Clip rendering to game area only
        love.graphics.setScissor(UISystem.getChatPaneWidth(), 0, UISystem.getGameWidth(), UISystem.getGameHeight())

        -- Draw game world in background with chat pane offset
        local camX = camera.x
        local camY = camera.y
        local chatOffset = UISystem.getChatPaneWidth()

        -- Draw the Tiled map (offset by chat pane width)
        love.graphics.setColor(1, 1, 1)
        map:draw(chatOffset - camX, -camY)

        -- Draw NPCs (only on current map, offset by chat pane)
        drawNPCs(camX, camY, chatOffset)

        -- Draw player
        PlayerSystem.draw(camX, camY, chatOffset)

        -- Draw pause menu overlay
        UISystem.drawPauseMenu()

        -- Reset scissor
        love.graphics.setScissor()

    elseif gameState == "questLog" then
        UISystem.drawQuestLog(activeQuests, completedQuests, quests)
    elseif gameState == "inventory" then
        UISystem.drawInventory(PlayerSystem.getInventory(), itemRegistry)
    elseif gameState == "shop" then
        -- Draw gold display at top
        love.graphics.push()
        love.graphics.translate(UISystem.getChatPaneWidth(), 0)
        UISystem.drawGoldDisplay(PlayerSystem.getGold())
        love.graphics.pop()
        
        -- Draw shop UI
        ShopSystem.draw(itemRegistry)
    elseif gameState == "questTurnIn" then
        -- Clip rendering to game area only
        love.graphics.setScissor(UISystem.getChatPaneWidth(), 0, UISystem.getGameWidth(), UISystem.getGameHeight())

        -- Draw game world in background with chat pane offset
        local camX = camera.x
        local camY = camera.y
        local chatOffset = UISystem.getChatPaneWidth()

        -- Draw the Tiled map (offset by chat pane width)
        love.graphics.setColor(1, 1, 1)
        map:draw(chatOffset - camX, -camY)

        -- Draw NPCs (only on current map, offset by chat pane)
        drawNPCs(camX, camY, chatOffset)

        -- Draw player
        PlayerSystem.draw(camX, camY, chatOffset)

        -- Update game state references for UISystem
        UISystem.setGameStateRefs({
            inventory = PlayerSystem.getInventory(),
            itemRegistry = itemRegistry,
            questTurnInData = questTurnInData
        })
        UISystem.drawQuestTurnIn()

        -- Reset scissor
        love.graphics.setScissor()

    elseif gameState == "questOffer" then
        -- Clip rendering to game area only
        love.graphics.setScissor(UISystem.getChatPaneWidth(), 0, UISystem.getGameWidth(), UISystem.getGameHeight())

        -- Draw game world in background with chat pane offset
        local camX = camera.x
        local camY = camera.y
        local chatOffset = UISystem.getChatPaneWidth()

        -- Draw the Tiled map (offset by chat pane width)
        love.graphics.setColor(1, 1, 1)
        map:draw(chatOffset - camX, -camY)

        -- Draw NPCs (only on current map, offset by chat pane)
        drawNPCs(camX, camY, chatOffset)

        -- Draw player
        PlayerSystem.draw(camX, camY, chatOffset)

        -- Draw quest offer UI
        UISystem.drawQuestOffer(questOfferData)

        -- Reset scissor
        love.graphics.setScissor()

    elseif gameState == "winScreen" then
        UISystem.drawWinScreen(PlayerSystem.getGold(), completedQuests)
    end

    -- Draw cheat console (overlay on top of everything, in game area)
    love.graphics.push()
    love.graphics.translate(UISystem.getChatPaneWidth(), 0)
    UISystem.drawCheatConsole(CheatConsole)
    love.graphics.pop()

    -- Draw toasts (always on top, in game area)
    love.graphics.push()
    love.graphics.translate(UISystem.getChatPaneWidth(), 0)
    UISystem.drawToasts()
    love.graphics.pop()

    -- Draw canvas to screen (centered)
    love.graphics.setCanvas()

    -- Clear screen with black (for letterboxing in fullscreen)
    love.graphics.clear(0, 0, 0)

    love.graphics.setColor(1, 1, 1)
    local screenWidth, screenHeight = love.graphics.getDimensions()
    -- Round offset to multiples of UISystem.getScale() to ensure pixel-perfect alignment
    local totalWidth = UISystem.getChatPaneWidth() + UISystem.getGameWidth()
    local offsetX = math.floor((screenWidth - totalWidth * UISystem.getScale()) / 2 / UISystem.getScale()) * UISystem.getScale()
    local offsetY = math.floor((screenHeight - UISystem.getGameHeight() * UISystem.getScale()) / 2 / UISystem.getScale()) * UISystem.getScale()
    love.graphics.draw(UISystem.getCanvas(), offsetX, offsetY, 0, UISystem.getScale(), UISystem.getScale())
end

-- All draw and click handler functions have been moved to ui_system.lua<|MERGE_RESOLUTION|>--- conflicted
+++ resolved
@@ -39,9 +39,6 @@
 local world = {
     tileSize = 16
 }
-
--- NPCs
-local npcs = {}
 
 -- Quests
 local quests = {}
@@ -259,27 +256,16 @@
         -- Update camera to follow player
         updateCamera()
 
-<<<<<<< HEAD
         -- Check for nearby NPCs (only on current map, not during transition)
         if not mapTransition.active then
             nearbyNPC = nil
-            for _, npc in ipairs(npcs) do
+            for _, npc in pairs(questData.npcs) do
                 if npc.map == currentMap then
                     local dist = math.sqrt((player.x - npc.x)^2 + (player.y - npc.y)^2)
                     if dist < 40 then
                         nearbyNPC = npc
                         break
                     end
-=======
-        -- Check for nearby NPCs (only on current map)
-        nearbyNPC = nil
-        for _, npc in pairs(questData.npcs) do
-            if npc.map == currentMap then
-                local dist = math.sqrt((player.x - npc.x)^2 + (player.y - npc.y)^2)
-                if dist < 40 then
-                    nearbyNPC = npc
-                    break
->>>>>>> 3f93f4ac
                 end
             end
 
@@ -773,7 +759,6 @@
     UISystem.showToast(message, color)
 end
 
-<<<<<<< HEAD
 -- Helper function to draw a map with NPCs
 function drawMapAndNPCs(mapObj, mapName, camX, camY, chatOffset, offsetX, offsetY)
     offsetX = offsetX or 0
@@ -784,35 +769,21 @@
     mapObj:draw(chatOffset - camX + offsetX, -camY + offsetY)
 
     -- Draw NPCs (only on this map)
-    for _, npc in ipairs(npcs) do
+    for _, npc in pairs(questData.npcs) do
         if npc.map == mapName then
-=======
--- Helper function to draw NPCs on the current map
-local function drawNPCs(camX, camY, chatOffset)
-    for _, npc in pairs(questData.npcs) do
-        if npc.map == currentMap then
->>>>>>> 3f93f4ac
             love.graphics.setColor(1, 1, 1)
             if npc.sprite.quad then
                 -- Draw from tileset using quad
                 love.graphics.draw(
-<<<<<<< HEAD
                     npc.sprite.tileset,
                     npc.sprite.quad,
                     chatOffset + npc.x - npc.size/2 - camX + offsetX,
                     npc.y - npc.size/2 - camY + offsetY
-=======
-                    npc.sprite.tileset, 
-                    npc.sprite.quad,
-                    chatOffset + npc.x - npc.size/2 - camX, 
-                    npc.y - npc.size/2 - camY
->>>>>>> 3f93f4ac
                 )
             else
                 -- Draw fallback sprite
                 love.graphics.draw(
                     npc.sprite.image,
-<<<<<<< HEAD
                     chatOffset + npc.x - npc.size/2 - camX + offsetX,
                     npc.y - npc.size/2 - camY + offsetY
                 )
@@ -824,27 +795,9 @@
                 if not quest.active and not quest.completed then
                     love.graphics.setColor(1, 1, 0)
                     love.graphics.circle("fill", chatOffset + npc.x - camX + offsetX, npc.y - 10 - camY + offsetY, 2)
-                elseif quest.active and hasItem(quest.requiredItem) then
+                elseif quest.active and PlayerSystem.hasItem(quest.requiredItem) then
                     love.graphics.setColor(0, 1, 0)
                     love.graphics.circle("fill", chatOffset + npc.x - camX + offsetX, npc.y - 10 - camY + offsetY, 2)
-=======
-                    chatOffset + npc.x - npc.size/2 - camX, 
-                    npc.y - npc.size/2 - camY
-                )
-            end
-            
-            -- Draw quest indicator (only in playing/dialog state)
-            if gameState == "playing" or gameState == "dialog" then
-                if npc.isQuestGiver then
-                    local quest = quests[npc.questId]
-                    if not quest.active and not quest.completed then
-                        love.graphics.setColor(1, 1, 0)
-                        love.graphics.circle("fill", chatOffset + npc.x - camX, npc.y - 10 - camY, 2)
-                    elseif quest.active and PlayerSystem.hasItem(quest.requiredItem) then
-                        love.graphics.setColor(0, 1, 0)
-                        love.graphics.circle("fill", chatOffset + npc.x - camX, npc.y - 10 - camY, 2)
-                    end
->>>>>>> 3f93f4ac
                 end
             end
         end
@@ -882,7 +835,6 @@
         local camY = camera.y
         local chatOffset = UISystem.getChatPaneWidth()
 
-<<<<<<< HEAD
         -- Handle map transitions
         if mapTransition.active then
             local progress = mapTransition.progress
@@ -953,14 +905,6 @@
             -- Normal rendering (no transition)
             drawMapAndNPCs(map, currentMap, camX, camY, chatOffset)
         end
-=======
-        -- Draw the Tiled map (offset by chat pane width)
-        love.graphics.setColor(1, 1, 1)
-        map:draw(chatOffset - camX, -camY)
-
-        -- Draw NPCs (only on current map, offset by chat pane)
-        drawNPCs(camX, camY, chatOffset)
->>>>>>> 3f93f4ac
 
         -- Draw player
         PlayerSystem.draw(camX, camY, chatOffset)
